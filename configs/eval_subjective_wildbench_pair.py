--- conflicted
+++ resolved
@@ -107,15 +107,7 @@
         max_num_workers=3,
         task=dict(
             type=SubjectiveEvalTask
-        )),
-<<<<<<< HEAD
-    given_pred = [{'abbr': 'gpt4-turbo', 'path':'./data/WildBench/gpt4'},
-                  {'abbr': 'llama-2-70b-chat-hf', 'path':'./data/WildBench/llama2-70b'},
-                  {'abbr': 'HaiKu', 'path':'./data/WildBench/claude'},
-                  {'abbr': 'llama-2-70b-chat-turbomind', 'path':'./data/WildBench/llama2-70b'},
-                  {'abbr': 'llama-2-70b-chat-vllm', 'path':'./data/WildBench/llama2-70b'}]
-=======
->>>>>>> bb7c2794
+        ))
 )
 
 summarizer = dict(type=WildBenchPairSummarizer)
