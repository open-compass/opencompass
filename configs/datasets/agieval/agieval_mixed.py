--- conflicted
+++ resolved
@@ -1,8 +1,4 @@
 from mmengine.config import read_base
 
 with read_base():
-<<<<<<< HEAD
-    from .agieval_mixed_713d14 import agieval_datasets  # noqa: F401, F403
-=======
-    from .agieval_mixed_0fa998 import agieval_datasets  # noqa: F401, F403
->>>>>>> 7505b3ca
+    from .agieval_mixed_0fa998 import agieval_datasets  # noqa: F401, F403