- ifeval:
    name: IFEval
    category: Instruction Following
    paper: https://arxiv.org/pdf/2311.07911
    configpath: opencompass/configs/datasets/IFEval/IFEval_gen.py
    configpath_llmjudge: ''
- nphard:
    name: NPHardEval
    category: Reasoning
    paper: https://arxiv.org/pdf/2312.14890v2
    configpath: opencompass/configs/datasets/NPHardEval/NPHardEval_gen.py
    configpath_llmjudge: ''
- pmmeval:
    name: PMMEval
    category: Language
    paper: https://arxiv.org/pdf/2411.09116v1
    configpath: opencompass/configs/datasets/PMMEval/pmmeval_gen.py
    configpath_llmjudge: ''
- theoremqa:
    name: TheroremQA
    category: Reasoning
    paper: https://arxiv.org/pdf/2305.12524
    configpath: opencompass/configs/datasets/TheroremQA/TheoremQA_gen.py
    configpath_llmjudge: ''
- agieval:
    name: AGIEval
    category: Examination
    paper: https://arxiv.org/pdf/2304.06364
    configpath: opencompass/configs/datasets/agieval/agieval_gen.py
    configpath_llmjudge: ''
- babilong:
    name: BABILong
    category: Long Context
    paper: https://arxiv.org/pdf/2406.10149
    configpath: opencompass/configs/datasets/babilong
    configpath_llmjudge: ''
- bigcodebench:
    name: BigCodeBench
    category: Code
    paper: https://arxiv.org/pdf/2406.15877
    configpath: opencompass/configs/datasets/bigcodebench/bigcodebench_gen.py
    configpath_llmjudge: ''
- calm:
    name: CaLM
    category: Reasoning
    paper: https://arxiv.org/pdf/2405.00622
    configpath: opencompass/configs/datasets/calm/calm.py
    configpath_llmjudge: ''
- infinitebench:
    name: InfiniteBench (∞Bench)
    category: Long Context
    paper: https://aclanthology.org/2024.acl-long.814.pdf
    configpath: opencompass/configs/datasets/infinitebench/infinitebench.py
    configpath_llmjudge: ''
- korbench:
    name: KOR-Bench
    category: Reasoning
    paper: https://arxiv.org/pdf/2410.06526v1
    configpath: opencompass/configs/datasets/korbench/korbench_gen.py
    configpath_llmjudge: opencompass/configs/datasets/korbench/korbench_llm_judge_gen.py
- lawbench:
    name: LawBench
    category: Knowledge / Law
    paper: https://arxiv.org/pdf/2309.16289
    configpath:
      - opencompass/configs/datasets/lawbench/lawbench_zero_shot_gen_002588.py
      - opencompass/configs/datasets/lawbench/lawbench_one_shot_gen_002588.py
    configpath_llmjudge: ''
- leval:
    name: L-Eval
    category: Long Context
    paper: https://arxiv.org/pdf/2307.11088v1
    configpath: opencompass/configs/datasets/leval/leval.py
    configpath_llmjudge: ''
- livecodebench:
    name: LiveCodeBench
    category: Code
    paper: https://arxiv.org/pdf/2403.07974
    configpath: opencompass/configs/datasets/livecodebench/livecodebench_gen.py
    configpath_llmjudge: ''
- livemathbench:
    name: LiveMathBench
    category: Math
    paper: https://arxiv.org/pdf/2412.13147
    configpath: opencompass/configs/datasets/livemathbench/livemathbench_gen.py
    configpath_llmjudge: ''
- livereasonbench:
    name: LiveReasonBench
    category: Reasoning
    paper: ''
    configpath: opencompass/configs/datasets/livereasonbench/livereasonbench_gen.py
    configpath_llmjudge: ''
- longbench:
    name: LongBench
    category: Long Context
    paper: https://github.com/THUDM/LongBench
    configpath:
      - opencompass/configs/datasets/longbench/longbench.py
      - opencompass/configs/datasets/longbenchv2/longbenchv2_gen.py
    configpath_llmjudge: ''
- lveval:
    name: LV-Eval
    category: Long Context
    paper: https://arxiv.org/pdf/2402.05136
    configpath: opencompass/configs/datasets/lveval/lveval.py
    configpath_llmjudge: ''
- mastermath2024v1:
    name: Mastermath2024v1
    category: Math
    paper: ''
    configpath: opencompass/configs/datasets/mastermath2024v1/mastermath2024v1_gen.py
    configpath_llmjudge: ''
- matbench:
    name: matbench
    category: Science / Material
    paper: 'https://www.nature.com/articles/s41524-020-00406-3'
    configpath: opencompass/configs/datasets/matbench/matbench_gen_f71840.py
    configpath_llmjudge: ''
- medbench:
    name: MedBench
    category: Knowledge / Medicine
    paper: https://ieeexplore.ieee.org/stamp/stamp.jsp?tp=&arnumber=10778138
    configpath: opencompass/configs/datasets/MedBench/medbench_gen.py
    configpath_llmjudge: ''
- MedXpertQA:
    name: MedXpertQA
    category: Knowledge / Medicine
    paper: https://arxiv.org/abs/2501.18362
    configpath: opencompass/configs/datasets/MedXpertQA/MedXpertQA_gen.py
    configpath_llmjudge: opencompass/configs/datasets/MedXpertQA/MedXpertQA_llmjudge_gen.py
- musr:
    name: MuSR
    category: Reasoning
    paper: https://arxiv.org/pdf/2310.16049
    configpath: opencompass/configs/datasets/musr/musr_gen.py
    configpath_llmjudge: opencompass/configs/datasets/musr/musr_llm_judge_gen.py
- needlebench:
    name: NeedleBench
    category: Long Context
    paper: https://arxiv.org/pdf/2407.11963
    configpath: opencompass/configs/datasets/needlebench
    configpath_llmjudge: ''
- ruler:
    name: RULER
    category: Long Context
    paper: https://arxiv.org/pdf/2404.06654
    configpath: opencompass/configs/datasets/ruler
    configpath_llmjudge: ''
- alignment:
    name: AlignBench
    category: Subjective / Alignment
    paper: https://arxiv.org/pdf/2311.18743
    configpath: opencompass/configs/datasets/subjective/alignbench
    configpath_llmjudge: ''
- alpaca:
    name: AlpacaEval
    category: Subjective / Instruction Following
    paper: https://github.com/tatsu-lab/alpaca_eval
    configpath: opencompass/configs/datasets/subjective/aplaca_eval
    configpath_llmjudge: ''
- arenahard:
    name: Arena-Hard
    category: Subjective / Chatbot
    paper: https://lmsys.org/blog/2024-04-19-arena-hard/
    configpath: opencompass/configs/datasets/subjective/arena_hard
    configpath_llmjudge: ''
- flames:
    name: FLAMES
    category: Subjective / Alignment
    paper: https://arxiv.org/pdf/2311.06899
    configpath: opencompass/configs/datasets/subjective/flames/flames_gen.py
    configpath_llmjudge: ''
- fofo:
    name: FOFO
    category: Subjective / Format Following
    paper: https://arxiv.org/pdf/2402.18667
    configpath: opencompass/configs/datasets/subjective/fofo
    configpath_llmjudge: ''
- followbench:
    name: FollowBench
    category: Subjective / Instruction Following
    paper: https://arxiv.org/pdf/2310.20410
    configpath: opencompass/configs/datasets/subjective/followbench
    configpath_llmjudge: ''
- hellobench:
    name: HelloBench
    category: Subjective / Long Context
    paper: https://arxiv.org/pdf/2409.16191
    configpath: opencompass/configs/datasets/subjective/hellobench
    configpath_llmjudge: ''
- judgerbench:
    name: JudgerBench
    category: Subjective / Long Context
    paper: https://arxiv.org/pdf/2410.16256
    configpath: opencompass/configs/datasets/subjective/judgerbench
    configpath_llmjudge: ''
- multiround:
    name: MT-Bench-101
    category: Subjective / Multi-Round
    paper: https://arxiv.org/pdf/2402.14762
    configpath: opencompass/configs/datasets/subjective/multiround
    configpath_llmjudge: ''
- wildbench:
    name: WildBench
    category: Subjective / Real Task
    paper: https://arxiv.org/pdf/2406.04770
    configpath: opencompass/configs/datasets/subjective/wildbench
    configpath_llmjudge: ''
- teval:
    name: T-Eval
    category: Tool Utilization
    paper: https://arxiv.org/pdf/2312.14033
    configpath:
      - opencompass/configs/datasets/teval/teval_en_gen.py
      - opencompass/configs/datasets/teval/teval_zh_gen.py
    configpath_llmjudge: ''
- finalceiq:
    name: FinanceIQ
    category: Knowledge / Finance
    paper: https://github.com/Duxiaoman-DI/XuanYuan/tree/main/FinanceIQ
    configpath: opencompass/configs/datasets/FinanceIQ/FinanceIQ_gen.py
    configpath_llmjudge: ''
- gaokaobench:
    name: GAOKAOBench
    category: Examination
    paper: https://arxiv.org/pdf/2305.12474
    configpath: opencompass/configs/datasets/GaokaoBench/GaokaoBench_gen.py
    configpath_llmjudge: ''
- lcbench:
    name: LCBench
    category: Code
    paper: https://github.com/open-compass/CodeBench/
    configpath: opencompass/configs/datasets/LCBench/lcbench_gen.py
    configpath_llmjudge: ''
- MMLUArabic:
    name: ArabicMMLU
    category: Language
    paper: https://arxiv.org/pdf/2402.12840
    configpath: opencompass/configs/datasets/MMLUArabic/MMLUArabic_gen.py
    configpath_llmjudge: ''
- OpenFinData:
    name: OpenFinData
    category: Knowledge / Finance
    paper: https://github.com/open-compass/OpenFinData
    configpath: opencompass/configs/datasets/OpenFinData/OpenFinData_gen.py
    configpath_llmjudge: ''
- QuALITY:
    name: QuALITY
    category: Long Context
    paper: https://arxiv.org/pdf/2112.08608
    configpath: opencompass/configs/datasets/QuALITY/QuALITY_gen.py
    configpath_llmjudge: ''
- advglue:
    name: Adversarial GLUE
    category: Safety
    paper: https://openreview.net/pdf?id=GF9cSKI3A_q
    configpath:
    - opencompass/configs/datasets/adv_glue/adv_glue_mnli/adv_glue_mnli_gen.py
    - opencompass/configs/datasets/adv_glue/adv_glue_mnli_mm/adv_glue_mnli_mm_gen.py
    - opencompass/configs/datasets/adv_glue/adv_glue_mnli_qnli/adv_glue_qnli_gen.py
    - opencompass/configs/datasets/adv_glue/adv_glue_mnli_qqp/adv_glue_qqp_gen.py
    - opencompass/configs/datasets/adv_glue/adv_glue_mnli_rte/adv_glue_rte_gen.py
    - opencompass/configs/datasets/adv_glue/adv_glue_mnli_sst2/adv_glue_sst2_gen.py
    configpath_llmjudge: ''
- afqmcd:
    name: CLUE / AFQMC
    category: Language
    paper: https://arxiv.org/pdf/2004.05986
    configpath: opencompass/configs/datasets/CLUE_afqmc/CLUE_afqmc_gen.py
    configpath_llmjudge: ''
- aime2024:
    name: AIME2024
    category: Examination
    paper: https://huggingface.co/datasets/Maxwell-Jia/AIME_2024
    configpath: opencompass/configs/datasets/aime2024/aime2024_gen.py
    configpath_llmjudge: opencompass/configs/datasets/aime2024/aime2024_llm_judge_gen.py
- anli:
    name: Adversarial NLI
    category: Reasoning
    paper: https://arxiv.org/pdf/1910.14599v2
    configpath: opencompass/configs/datasets/anli/anli_gen.py
    configpath_llmjudge: ''
- anthropics_evals:
    name: Anthropics Evals
    category: Safety
    paper: https://arxiv.org/pdf/2212.09251
    configpath:
    - opencompass/configs/datasets/anthropics_evals/airisk_gen.py
    - opencompass/configs/datasets/anthropics_evals/persona_gen.py
    - opencompass/configs/datasets/anthropics_evals/sycophancy_gen.py
    configpath_llmjudge: ''
- apps:
    name: APPS
    category: Code
    paper: https://arxiv.org/pdf/2105.09938
    configpath:
    - opencompass/configs/datasets/apps/apps_gen.py
    - opencompass/configs/datasets/apps/apps_mini_gen.py
    configpath_llmjudge: ''
- arc:
    name: ARC
    category: Reasoning
    paper: https://arxiv.org/pdf/1803.05457
    configpath:
    - opencompass/configs/datasets/ARC_c/ARC_c_gen.py
    - opencompass/configs/datasets/ARC_e/ARC_e_gen.py
    configpath_llmjudge: ''
- arc_prize_public_eval:
    name: ARC Prize
    category: ARC-AGI
    paper: https://arcprize.org/guide#private
    configpath: opencompass/configs/datasets/ARC_Prize_Public_Evaluation/arc_prize_public_evaluation_gen.py
    configpath_llmjudge: ''
- ax:
    name: SuperGLUE / AX
    category: Reasoning
    paper: https://proceedings.neurips.cc/paper_files/paper/2019/file/4496bf24afe7fab6f046bf4923da8de6-Paper.pdf
    configpath:
    - opencompass/configs/datasets/SuperGLUE_AX_b/SuperGLUE_AX_b_gen.py
    - opencompass/configs/datasets/SuperGLUE_AX_g/SuperGLUE_AX_g_gen.py
    configpath_llmjudge: ''
- bbh:
    name: BIG-Bench Hard
    category: Reasoning
    paper: https://arxiv.org/pdf/2210.09261
    configpath: opencompass/configs/datasets/bbh/bbh_gen.py
    configpath_llmjudge: opencompass/configs/datasets/bbh/bbh_llm_judge_gen.py
- bbeh:
    name: BIG-Bench Extra Hard
    category: Reasoning
    paper: https://arxiv.org/abs/2502.19187
    configpath: opencompass/configs/datasets/bbeh
    configpath_llmjudge: ''
- BoolQ:
    name: SuperGLUE / BoolQ
    category: Knowledge
    paper: https://proceedings.neurips.cc/paper_files/paper/2019/file/4496bf24afe7fab6f046bf4923da8de6-Paper.pdf
    configpath: opencompass/configs/datasets/SuperGLUE_BoolQ/SuperGLUE_BoolQ_gen.py
    configpath_llmjudge: ''
- c3:
    name: CLUE / C3 (C³)
    category: Understanding
    paper: https://arxiv.org/pdf/2004.05986
    configpath: opencompass/configs/datasets/CLUE_C3/CLUE_C3_gen.py
    configpath_llmjudge: ''
- cb:
    name: SuperGLUE / CB
    category: Reasoning
    paper: https://proceedings.neurips.cc/paper_files/paper/2019/file/4496bf24afe7fab6f046bf4923da8de6-Paper.pdf
    configpath: opencompass/configs/datasets/SuperGLUE_CB/SuperGLUE_CB_gen.py
    configpath_llmjudge: ''
- ceval:
    name: C-EVAL
    category: Examination
    paper: https://arxiv.org/pdf/2305.08322v1
    configpath: opencompass/configs/datasets/ceval/ceval_gen.py
    configpath_llmjudge: ''
- charm:
    name: CHARM
    category: Reasoning
    paper: https://arxiv.org/pdf/2403.14112
    configpath: opencompass/configs/datasets/CHARM/charm_reason_gen.py
    configpath_llmjudge: ''
- chembench:
    name: ChemBench
    category: Knowledge / Chemistry
    paper: https://arxiv.org/pdf/2404.01475
    configpath: opencompass/configs/datasets/ChemBench/ChemBench_gen.py
    configpath_llmjudge: ''
- chid:
    name: FewCLUE / CHID
    category: Language
    paper: https://arxiv.org/pdf/2107.07498
    configpath: opencompass/configs/datasets/FewCLUE_chid/FewCLUE_chid_gen.py
    configpath_llmjudge: ''
- chinese_simpleqa:
    name: Chinese SimpleQA
    category: Knowledge
    paper: https://arxiv.org/pdf/2411.07140
    configpath: opencompass/configs/datasets/chinese_simpleqa/chinese_simpleqa_gen.py
    configpath_llmjudge: ''
- cibench:
    name: CIBench
    category: Code
    paper: https://www.arxiv.org/pdf/2407.10499
    configpath:
      - opencompass/configs/datasets/CIBench/CIBench_generation_gen_8ab0dc.py
      - opencompass/configs/datasets/CIBench/CIBench_template_gen_e6b12a.py
      - opencompass/configs/datasets/CIBench/CIBench_template_oracle_gen_fecda1.py
    configpath_llmjudge: ''
- civilcomments:
    name: CivilComments
    category: Safety
    paper: https://arxiv.org/pdf/1903.04561
    configpath: opencompass/configs/datasets/civilcomments/civilcomments_clp.py
    configpath_llmjudge: ''
- clozeTest_maxmin:
    name: Cloze Test-max/min
    category: Code
    paper: https://arxiv.org/pdf/2102.04664
    configpath: opencompass/configs/datasets/clozeTest_maxmin/clozeTest_maxmin_gen.py
    configpath_llmjudge: ''
- cluewsc:
    name: FewCLUE / CLUEWSC
    category: Language / WSC
    paper: https://arxiv.org/pdf/2107.07498
    configpath: opencompass/configs/datasets/FewCLUE_cluewsc/FewCLUE_cluewsc_gen.py
    configpath_llmjudge: ''
- cmb:
    name: CMB
    category: Knowledge / Medicine
    paper: https://arxiv.org/pdf/2308.08833
    configpath: opencompass/configs/datasets/cmb/cmb_gen.py
    configpath_llmjudge: ''
- cmmlu:
    name: CMMLU
    category: Understanding
    paper: https://arxiv.org/pdf/2306.09212
    configpath: opencompass/configs/datasets/cmmlu/cmmlu_gen.py
    configpath_llmjudge: opencompass/configs/datasets/cmmlu/cmmlu_llm_judge_gen.py
- cmnli:
    name: CLUE / CMNLI
    category: Reasoning
    paper: https://arxiv.org/pdf/2004.05986
    configpath: opencompass/configs/datasets/CLUE_cmnli/CLUE_cmnli_gen.py
    configpath_llmjudge: ''
- cmo_fib:
    name: cmo_fib
    category: Examination
    paper: ''
    configpath: opencompass/configs/datasets/cmo_fib/cmo_fib_gen.py
    configpath_llmjudge: ''
- cmrc:
    name: CLUE / CMRC
    category: Understanding
    paper: https://arxiv.org/pdf/2004.05986
    configpath: opencompass/configs/datasets/CLUE_CMRC/CLUE_CMRC_gen.py
    configpath_llmjudge: ''
- commonsenseqa:
    name: CommonSenseQA
    category: Knowledge
    paper: https://arxiv.org/pdf/1811.00937v2
    configpath: opencompass/configs/datasets/commonsenseqa/commonsenseqa_gen.py
    configpath_llmjudge: ''
- commonsenseqa_cn:
    name: CommonSenseQA-CN
    category: Knowledge
    paper: ''
    configpath: opencompass/configs/datasets/commonsenseqa_cn/commonsenseqacn_gen.py
    configpath_llmjudge: ''
- copa:
    name: SuperGLUE / COPA
    category: Reasoning
    paper: https://proceedings.neurips.cc/paper_files/paper/2019/file/4496bf24afe7fab6f046bf4923da8de6-Paper.pdf
    configpath: opencompass/configs/datasets/SuperGLUE_COPA/SuperGLUE_COPA_gen.py
    configpath_llmjudge: ''
- crowspairs:
    name: CrowsPairs
    category: Safety
    paper: https://arxiv.org/pdf/2010.00133
    configpath: opencompass/configs/datasets/crowspairs/crowspairs_gen.py
    configpath_llmjudge: ''
- crowspairs_cn:
    name: CrowsPairs-CN
    category: Safety
    paper: ''
    configpath: opencompass/configs/datasets/crowspairs_cn/crowspairscn_gen.py
    configpath_llmjudge: ''
- cvalues:
    name: CVALUES
    category: Safety
    paper: http://xdp-expriment.oss-cn-zhangjiakou.aliyuncs.com/shanqi.xgh/release_github/CValues.pdf
    configpath: opencompass/configs/datasets/cvalues/cvalues_responsibility_gen.py
    configpath_llmjudge: ''
- drcd:
    name: CLUE / DRCD
    category: Understanding
    paper: https://arxiv.org/pdf/2004.05986
    configpath: opencompass/configs/datasets/CLUE_DRCD/CLUE_DRCD_gen.py
    configpath_llmjudge: ''
- drop:
    name: DROP (DROP Simple Eval)
    category: Understanding
    paper: https://arxiv.org/pdf/1903.00161
    configpath: opencompass/configs/datasets/drop/drop_gen.py
    configpath_llmjudge: opencompass/configs/datasets/drop/drop_llm_judge_gen.py
- ds1000:
    name: DS-1000
    category: Code
    paper: https://arxiv.org/pdf/2211.11501
    configpath:
    - opencompass/configs/datasets/ds1000/ds1000_gen_5c4bec.py
    configpath_llmjudge: ''
- eprstmt:
    name: FewCLUE / EPRSTMT
    category: Understanding
    paper: https://arxiv.org/pdf/2107.07498
    configpath: opencompass/configs/datasets/FewCLUE_eprstmt/FewCLUE_eprstmt_gen.py
    configpath_llmjudge: ''
- flores:
    name: Flores
    category: Language
    paper: https://aclanthology.org/D19-1632.pdf
    configpath: opencompass/configs/datasets/flores/flores_gen.py
    configpath_llmjudge: ''
- game24:
    name: Game24
    category: Math
    paper: https://huggingface.co/datasets/nlile/24-game
    configpath: opencompass/configs/datasets/game24/game24_gen.py
    configpath_llmjudge: ''
- govrepcrs:
    name: Government Report Dataset
    category: Long Context
    paper: https://aclanthology.org/2021.naacl-main.112.pdf
    configpath: opencompass/configs/datasets/govrepcrs/govrepcrs_gen.py
    configpath_llmjudge: ''
- gpqa:
    name: GPQA
    category: Knowledge
    paper: https://arxiv.org/pdf/2311.12022v1
    configpath: opencompass/configs/datasets/gpqa/gpqa_gen.py
    configpath_llmjudge: opencompass/configs/datasets/gpqa/gpqa_llm_judge_gen.py
- gsm8k:
    name: GSM8K
    category: Math
    paper: https://arxiv.org/pdf/2110.14168v2
    configpath: opencompass/configs/datasets/gsm8k/gsm8k_gen.py
    configpath_llmjudge: ''
- gsm_hard:
    name: GSM-Hard
    category: Math
    paper: https://proceedings.mlr.press/v202/gao23f/gao23f.pdf
    configpath: opencompass/configs/datasets/gsm_hard/gsmhard_gen.py
    configpath_llmjudge: ''
- hle:
    name: HLE(Humanity's Last Exam)
    category: Reasoning
    paper: https://lastexam.ai/paper
    configpath: opencompass/configs/datasets/HLE/hle_gen.py
    configpath_llmjudge: ''
- hellaswag:
    name: HellaSwag
    category: Reasoning
    paper: https://arxiv.org/pdf/1905.07830
    configpath: opencompass/configs/datasets/hellaswag/hellaswag_gen.py
    configpath_llmjudge: opencompass/configs/datasets/hellaswag/hellaswag_llm_judge_gen.py
- humaneval:
    name: HumanEval
    category: Code
    paper: https://arxiv.org/pdf/2107.03374v2
    configpath: opencompass/configs/datasets/humaneval/humaneval_gen.py
    configpath_llmjudge: ''
- humaneval_cn:
    name: HumanEval-CN
    category: Code
    paper: ''
    configpath: opencompass/configs/datasets/humaneval_cn/humaneval_cn_gen.py
    configpath_llmjudge: ''
- humaneval_multi:
    name: Multi-HumanEval
    category: Code
    paper: https://arxiv.org/pdf/2210.14868
    configpath: opencompass/configs/datasets/humaneval_multi/humaneval_multi_gen.py
    configpath_llmjudge: ''
- humaneval_multi:
    name: HumanEval+
    category: Code
    paper: https://arxiv.org/pdf/2305.01210
    configpath: opencompass/configs/datasets/humaneval_plus/humaneval_plus_gen.py
    configpath_llmjudge: ''
- humanevalx:
    name: HumanEval-X
    category: Code
    paper: https://dl.acm.org/doi/pdf/10.1145/3580305.3599790
    configpath: opencompass/configs/datasets/humanevalx/humanevalx_gen.py
    configpath_llmjudge: ''
- hungarian_math:
    name: Hungarian_Math
    category: Math
    paper: https://huggingface.co/datasets/keirp/hungarian_national_hs_finals_exam
    configpath: opencompass/configs/datasets/hungarian_exam/hungarian_exam_gen.py
    configpath_llmjudge: ''
- iwslt2017:
    name: IWSLT2017
    category: Language
    paper: https://cris.fbk.eu/bitstream/11582/312796/1/iwslt17-overview.pdf
    configpath: opencompass/configs/datasets/iwslt2017/iwslt2017_gen.py
    configpath_llmjudge: ''
- jigsawmultilingual:
    name: JigsawMultilingual
    category: Safety
    paper: https://www.kaggle.com/competitions/jigsaw-multilingual-toxic-comment-classification/data
    configpath: opencompass/configs/datasets/jigsawmultilingual/jigsawmultilingual_clp.py
    configpath_llmjudge: ''
- lambada:
    name: LAMBADA
    category: Understanding
    paper: https://arxiv.org/pdf/1606.06031
    configpath: opencompass/configs/datasets/lambada/lambada_gen.py
    configpath_llmjudge: ''
- lcsts:
    name: LCSTS
    category: Understanding
    paper: https://aclanthology.org/D15-1229.pdf
    configpath: opencompass/configs/datasets/lcsts/lcsts_gen.py
    configpath_llmjudge: ''
- livestembench:
    name: LiveStemBench
    category: ''
    paper: ''
    configpath: opencompass/configs/datasets/livestembench/livestembench_gen.py
    configpath_llmjudge: ''
- llm_compression:
    name: LLM Compression
    category: Bits Per Character (BPC)
    paper: https://arxiv.org/pdf/2404.09937
    configpath: opencompass/configs/datasets/llm_compression/llm_compression.py
    configpath_llmjudge: ''
- math:
    name: MATH
    category: Math
    paper: https://arxiv.org/pdf/2103.03874
    configpath: opencompass/configs/datasets/math/math_gen.py
    configpath_llmjudge: opencompass/configs/datasets/math/math_llm_judge_gen.py
- math500:
    name: MATH500
    category: Math
    paper: https://github.com/openai/prm800k
    configpath: opencompass/configs/datasets/math/math_prm800k_500_gen.py
    configpath_llmjudge: opencompass/configs/datasets/math/math_prm800k_500_llm_judge_gen.py
- math401:
    name: MATH 401
    category: Math
    paper: https://arxiv.org/pdf/2304.02015
    configpath: opencompass/configs/datasets/math401/math401_gen.py
    configpath_llmjudge: ''
- mathbench:
    name: MathBench
    category: Math
    paper: https://arxiv.org/pdf/2405.12209
    configpath: opencompass/configs/datasets/mathbench/mathbench_gen.py
    configpath_llmjudge: ''
- mbpp:
    name: MBPP
    category: Code
    paper: https://arxiv.org/pdf/2108.07732
    configpath: opencompass/configs/datasets/mbpp/mbpp_gen.py
    configpath_llmjudge: ''
- mbpp_cn:
    name: MBPP-CN
    category: Code
    paper: ''
    configpath: opencompass/configs/datasets/mbpp_cn/mbpp_cn_gen.py
    configpath_llmjudge: ''
- mbpp_plus:
    name: MBPP-PLUS
    category: Code
    paper: ''
    configpath: opencompass/configs/datasets/mbpp_plus/mbpp_plus_gen.py
    configpath_llmjudge: ''
- mgsm:
    name: MGSM
    category: Language / Math
    paper: https://arxiv.org/pdf/2210.03057
    configpath: opencompass/configs/datasets/mgsm/mgsm_gen.py
    configpath_llmjudge: ''
- mmlu:
    name: MMLU
    category: Understanding
    paper: https://arxiv.org/pdf/2009.03300
    configpath: opencompass/configs/datasets/mmlu/mmlu_gen.py
    configpath_llmjudge: opencompass/configs/datasets/mmlu/mmlu_llm_judge_gen.py
- mmlu_cf:
    name: MMLU-CF
    category: Understanding
    paper: https://arxiv.org/pdf/2412.15194
    configpath: opencompass/configs/datasets/mmlu_cf/mmlu_cf_gen.py
    configpath_llmjudge: ''
- mmlu_pro:
    name: MMLU-Pro
    category: Understanding
    paper: https://arxiv.org/pdf/2406.01574
    configpath: opencompass/configs/datasets/mmlu_pro/mmlu_pro_gen.py
    configpath_llmjudge: opencompass/configs/datasets/mmlu_pro/mmlu_pro_llm_judge_gen.py
- mmmlu:
    name: MMMLU
    category: Language / Understanding
    paper: https://huggingface.co/datasets/openai/MMMLU
    configpath:
      - opencompass/configs/datasets/mmmlu/mmmlu_gen.py
      - opencompass/configs/datasets/mmmlu_lite/mmmlu_lite_gen.py
    configpath_llmjudge: ''
- multirc:
    name: SuperGLUE / MultiRC
    category: Understanding
    paper: https://proceedings.neurips.cc/paper_files/paper/2019/file/4496bf24afe7fab6f046bf4923da8de6-Paper.pdf
    configpath: opencompass/configs/datasets/SuperGLUE_MultiRC/SuperGLUE_MultiRC_gen.py
    configpath_llmjudge: ''
- multipl_e:
    name: MultiPL-E
    category: Code
    paper: https://arxiv.org/pdf/2210.14868
    configpath: opencompass/configs/datasets/multipl_e
    configpath_llmjudge: ''
- narrativeqa:
    name: NarrativeQA
    category: Understanding
    paper: https://github.com/google-deepmind/narrativeqa
    configpath: opencompass/configs/datasets/narrativeqa/narrativeqa_gen.py
    configpath_llmjudge: ''
- natural_question:
    name: NaturalQuestions
    category: Knowledge
    paper: https://github.com/google-research-datasets/natural-questions
    configpath: opencompass/configs/datasets/nq/nq_gen.py
    configpath_llmjudge: ''
- natural_question_cn:
    name: NaturalQuestions-CN
    category: Knowledge
    paper: ''
    configpath: opencompass/configs/datasets/nq_cn/nqcn_gen.py
    configpath_llmjudge: ''
- obqa:
    name: OpenBookQA
    category: Knowledge
    paper: https://arxiv.org/pdf/1809.02789v1
    configpath: opencompass/configs/datasets/obqa/obqa_gen.py
    configpath_llmjudge: ''
- olymmath:
    name: OlymMATH
    category: Math
    paper: https://arxiv.org/abs/2503.21380
    configpath: ''
    configpath_llmjudge: opencompass/configs/datasets/OlymMATH/olymmath_llm_judeg_gen.py
- piqa:
    name: OpenBookQA
    category: Knowledge / Physics
    paper: https://arxiv.org/pdf/1911.11641v1
    configpath: opencompass/configs/datasets/piqa/piqa_gen.py
    configpath_llmjudge: ''
- py150:
    name: py150
    category: Code
    paper: https://github.com/microsoft/CodeXGLUE/tree/main/Code-Code/CodeCompletion-line
    configpath: opencompass/configs/datasets/py150/py150_gen.py
    configpath_llmjudge: ''
- qasper:
    name: Qasper
    category: Long Context
    paper: https://arxiv.org/pdf/2105.03011
    configpath: opencompass/configs/datasets/qasper/qasper_gen.py
    configpath_llmjudge: ''
- qaspercut:
    name: Qasper-Cut
    category: Long Context
    paper: ''
    configpath: opencompass/configs/datasets/qaspercut/qaspercut_gen.py
    configpath_llmjudge: ''
- race:
    name: RACE
    category: Examination
    paper: https://arxiv.org/pdf/1704.04683
    configpath: opencompass/configs/datasets/race/race_gen.py
    configpath_llmjudge: ''
- realtoxicprompts:
    name: RealToxicPrompts
    category: Safety
    paper: https://arxiv.org/pdf/2009.11462
    configpath: opencompass/configs/datasets/realtoxicprompts/realtoxicprompts_gen.py
    configpath_llmjudge: ''
- record:
    name: SuperGLUE / ReCoRD
    category: Understanding
    paper: https://proceedings.neurips.cc/paper_files/paper/2019/file/4496bf24afe7fab6f046bf4923da8de6-Paper.pdf
    configpath: opencompass/configs/datasets/SuperGLUE_ReCoRD/SuperGLUE_ReCoRD_gen.py
    configpath_llmjudge: ''
- rte:
    name: SuperGLUE / RTE
    category: Reasoning
    paper: https://proceedings.neurips.cc/paper_files/paper/2019/file/4496bf24afe7fab6f046bf4923da8de6-Paper.pdf
    configpath: opencompass/configs/datasets/SuperGLUE_RTE/SuperGLUE_RTE_gen.py
    configpath_llmjudge: ''
- ocnli:
    name: CLUE / OCNLI
    category: Reasoning
    paper: https://arxiv.org/pdf/2004.05986
    configpath: opencompass/configs/datasets/CLUE_ocnli/CLUE_ocnli_gen.py
    configpath_llmjudge: ''
- ocnlifc:
    name: FewCLUE / OCNLI-FC
    category: Reasoning
    paper: https://arxiv.org/pdf/2107.07498
    configpath: opencompass/configs/datasets/FewCLUE_ocnli_fc/FewCLUE_ocnli_fc_gen.py
    configpath_llmjudge: ''
- rolebench:
    name: RoleBench
    category: Role Play
    paper: https://arxiv.org/pdf/2310.00746
    configpath: opencompass/configs/datasets/rolebench
    configpath_llmjudge: ''
- s3eval:
    name: S3Eval
    category: Long Context
    paper: https://aclanthology.org/2024.naacl-long.69.pdf
    configpath: opencompass/configs/datasets/s3eval/s3eval_gen.py
    configpath_llmjudge: ''
- scibench:
    name: SciBench
    category: Reasoning
    paper: https://sxkdz.github.io/files/publications/ICML/SciBench/SciBench.pdf
    configpath: opencompass/configs/datasets/scibench/scibench_gen.py
    configpath_llmjudge: ''
- scicode:
    name: SciCode
    category: Code
    paper: https://arxiv.org/pdf/2407.13168
    configpath: opencompass/configs/datasets/scicode/scicode_gen.py
    configpath_llmjudge: ''
- simpleqa:
    name: SimpleQA
    category: Knowledge
    paper: https://arxiv.org/pdf/2411.04368
    configpath: opencompass/configs/datasets/SimpleQA/simpleqa_gen.py
    configpath_llmjudge: ''
- siqa:
    name: SocialIQA
    category: Reasoning
    paper: https://arxiv.org/pdf/1904.09728
    configpath: opencompass/configs/datasets/siqa/siqa_gen.py
    configpath_llmjudge: ''
- squad20:
    name: SQuAD2.0
    category: Understanding
    paper: https://arxiv.org/pdf/1806.03822
    configpath: opencompass/configs/datasets/squad20/squad20_gen.py
    configpath_llmjudge: ''
- storycloze:
    name: StoryCloze
    category: Reasoning
    paper: https://aclanthology.org/2022.emnlp-main.616.pdf
    configpath: opencompass/configs/datasets/storycloze/storycloze_gen.py
    configpath_llmjudge: ''
- strategyqa:
    name: StrategyQA
    category: Reasoning
    paper: https://arxiv.org/pdf/2101.02235
    configpath: opencompass/configs/datasets/strategyqa/strategyqa_gen.py
    configpath_llmjudge: ''
- summedits:
    name: SummEdits
    category: Language
    paper: https://aclanthology.org/2023.emnlp-main.600.pdf
    configpath: opencompass/configs/datasets/summedits/summedits_gen.py
    configpath_llmjudge: ''
- summscreen:
    name: SummScreen
    category: Understanding
    paper: https://arxiv.org/pdf/2104.07091v1
    configpath: opencompass/configs/datasets/summscreen/summscreen_gen.py
    configpath_llmjudge: ''
- svamp:
    name: SVAMP
    category: Math
    paper: https://aclanthology.org/2021.naacl-main.168.pdf
    configpath: opencompass/configs/datasets/SVAMP/svamp_gen.py
    configpath_llmjudge: ''
- tabmwp:
    name: TabMWP
    category: Math / Table
    paper: https://arxiv.org/pdf/2209.14610
    configpath: opencompass/configs/datasets/TabMWP/TabMWP_gen.py
    configpath_llmjudge: ''
- taco:
    name: TACO
    category: Code
    paper: https://arxiv.org/pdf/2312.14852
    configpath: opencompass/configs/datasets/taco/taco_gen.py
    configpath_llmjudge: ''
- tnews:
    name: FewCLUE / TNEWS
    category: Understanding
    paper: https://arxiv.org/pdf/2107.07498
    configpath: opencompass/configs/datasets/FewCLUE_tnews/FewCLUE_tnews_gen.py
    configpath_llmjudge: ''
- bustm:
    name: FewCLUE / BUSTM
    category: Reasoning
    paper: https://arxiv.org/pdf/2107.07498
    configpath: opencompass/configs/datasets/FewCLUE_bustm/FewCLUE_bustm_gen.py
    configpath_llmjudge: ''
- csl:
    name: FewCLUE / CSL
    category: Understanding
    paper: https://arxiv.org/pdf/2107.07498
    configpath: opencompass/configs/datasets/FewCLUE_csl/FewCLUE_csl_gen.py
    configpath_llmjudge: ''
- ocnli_fc:
    name: FewCLUE / OCNLI-FC
    category: Reasoning
    paper: https://arxiv.org/pdf/2107.07498
    configpath: opencompass/configs/datasets/FewCLUE_ocnli_fc
    configpath_llmjudge: ''
- triviaqa:
    name: TriviaQA
    category: Knowledge
    paper: https://arxiv.org/pdf/1705.03551v2
    configpath: opencompass/configs/datasets/triviaqa/triviaqa_gen.py
    configpath_llmjudge: ''
- triviaqarc:
    name: TriviaQA-RC
    category: Knowledge / Understanding
    paper: ''
    configpath: opencompass/configs/datasets/triviaqarc/triviaqarc_gen.py
    configpath_llmjudge: ''
- truthfulqa:
    name: TruthfulQA
    category: Safety
    paper: https://arxiv.org/pdf/2109.07958v2
    configpath: opencompass/configs/datasets/truthfulqa/truthfulqa_gen.py
    configpath_llmjudge: ''
- tydiqa:
    name: TyDi-QA
    category: Language
    paper: https://storage.googleapis.com/tydiqa/tydiqa.pdf
    configpath: opencompass/configs/datasets/tydiqa/tydiqa_gen.py
    configpath_llmjudge: ''
- wic:
    name: SuperGLUE / WiC
    category: Language
    paper: https://proceedings.neurips.cc/paper_files/paper/2019/file/4496bf24afe7fab6f046bf4923da8de6-Paper.pdf
    configpath: opencompass/configs/datasets/SuperGLUE_WiC/SuperGLUE_WiC_gen.py
    configpath_llmjudge: ''
- wsc:
    name: SuperGLUE / WSC
    category: Language / WSC
    paper: https://proceedings.neurips.cc/paper_files/paper/2019/file/4496bf24afe7fab6f046bf4923da8de6-Paper.pdf
    configpath: opencompass/configs/datasets/SuperGLUE_WSC/SuperGLUE_WSC_gen.py
    configpath_llmjudge: ''
- winogrande:
    name: WinoGrande
    category: Language / WSC
    paper: https://arxiv.org/pdf/1907.10641v2
    configpath: opencompass/configs/datasets/winogrande/winogrande_gen.py
    configpath_llmjudge: ''
- xcopa:
    name: XCOPA
    category: Language
    paper: https://arxiv.org/pdf/2005.00333
    configpath: opencompass/configs/datasets/XCOPA/XCOPA_ppl.py
    configpath_llmjudge: ''
- xiezhi:
    name: Xiezhi
    category: Knowledge
    paper: https://arxiv.org/pdf/2306.05783
    configpath: opencompass/configs/datasets/xiezhi/xiezhi_gen.py
    configpath_llmjudge: ''
- xlsum:
    name: XLSum
    category: Understanding
    paper: https://arxiv.org/pdf/2106.13822v1
    configpath: opencompass/configs/datasets/XLSum/XLSum_gen.py
    configpath_llmjudge: ''
- xsum:
    name: Xsum
    category: Understanding
    paper: https://arxiv.org/pdf/1808.08745
    configpath: opencompass/configs/datasets/Xsum/Xsum_gen.py
    configpath_llmjudge: ''
- cola:
    name: GLUE / CoLA
    category: Understanding
    paper: https://arxiv.org/pdf/1804.07461
    configpath: opencompass/configs/datasets/GLUE_CoLA/GLUE_CoLA_ppl.py
    configpath_llmjudge: ''
- mprc:
    name: GLUE / MPRC
    category: Understanding
    paper: https://arxiv.org/pdf/1804.07461
    configpath: opencompass/configs/datasets/GLUE_MRPC/GLUE_MRPC_ppl.py
    configpath_llmjudge: ''
- qqp:
    name: GLUE / QQP
    category: Understanding
    paper: https://arxiv.org/pdf/1804.07461
    configpath: opencompass/configs/datasets/GLUE_QQP/GLUE_QQP_ppl.py
    configpath_llmjudge: ''
- omni_math:
    name: Omni-MATH
    category: Math
    paper: https://omni-math.github.io/
    configpath: opencompass/configs/datasets/omni_math/omni_math_gen.py
    configpath_llmjudge: ''
- wikibench:
    name: WikiBench
    category: Knowledge
    paper: ''
    configpath: opencompass/configs/datasets/wikibench/wikibench_gen.py
    configpath_llmjudge: ''
- supergpqa:
    name: SuperGPQA
    category: Knowledge
    paper: https://arxiv.org/pdf/2502.14739
    configpath: opencompass/configs/datasets/supergpqa
    configpath_llmjudge: ''
- climaqa:
    name: ClimaQA
    category: Science
    paper: https://arxiv.org/pdf/2410.16701
    configpath: ''
    configpath_llmjudge:
        - opencompass/configs/datasets/ClimaQA/ClimaQA_Gold_llm_judge.py
        - opencompass/configs/datasets/ClimaQA/ClimaQA_Silver_llm_judge.py
- physics:
    name: PHYSICS
    category: Science
    paper: https://arxiv.org/pdf/2503.21821
    configpath: ''
    configpath_llmjudge: opencompass/configs/datasets/PHYSICS/PHYSICS_llm_judge_gen_a133a2.py
- smolinstruct:
    name: SmolInstruct
    category: Science /Chemistry
    paper: https://arxiv.org/pdf/2402.09391
    configpath: opencompass/configs/datasets/SmolInstruct/smolinstruct_gen.py
    configpath_llmjudge: ''
<<<<<<< HEAD
- nejmaibench:
    name: nejmaibench
    category: Science /Medicine
    paper: https://arxiv.org/pdf/2308.04709
    configpath: opencompass/configs/datasets/nejm_ai_benchmark/nejmaibench_gen.py
    configpath_llmjudge: opencompass/configs/datasets/nejm_ai_benchmark/nejmaibench_llmjudge_gen.py
=======
- internsandbox:
    name: InternSandbox
    category: Reasoning/Code/Agent
    paper: ''
    configpath: opencompass/configs/datasets/internsandbox/internsandbox_gen_44b982.py
    configpath_llmjudge: ''
>>>>>>> ba0e3229
<|MERGE_RESOLUTION|>--- conflicted
+++ resolved
@@ -1023,18 +1023,15 @@
     paper: https://arxiv.org/pdf/2402.09391
     configpath: opencompass/configs/datasets/SmolInstruct/smolinstruct_gen.py
     configpath_llmjudge: ''
-<<<<<<< HEAD
+- internsandbox:
+    name: InternSandbox
+    category: Reasoning/Code/Agent
+    paper: ''
+    configpath: opencompass/configs/datasets/internsandbox/internsandbox_gen_44b982.py
+    configpath_llmjudge: ''
 - nejmaibench:
     name: nejmaibench
     category: Science /Medicine
     paper: https://arxiv.org/pdf/2308.04709
     configpath: opencompass/configs/datasets/nejm_ai_benchmark/nejmaibench_gen.py
-    configpath_llmjudge: opencompass/configs/datasets/nejm_ai_benchmark/nejmaibench_llmjudge_gen.py
-=======
-- internsandbox:
-    name: InternSandbox
-    category: Reasoning/Code/Agent
-    paper: ''
-    configpath: opencompass/configs/datasets/internsandbox/internsandbox_gen_44b982.py
-    configpath_llmjudge: ''
->>>>>>> ba0e3229
+    configpath_llmjudge: opencompass/configs/datasets/nejm_ai_benchmark/nejmaibench_llmjudge_gen.py