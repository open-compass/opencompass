# Useful Tools

## Prompt Viewer

This tool allows you to directly view the generated prompt without starting the full training process. If the passed configuration is only the dataset configuration (such as `configs/datasets/nq/nq_gen.py`), it will display the original prompt defined in the dataset configuration. If it is a complete evaluation configuration (including the model and the dataset), it will display the prompt received by the selected model during operation.

Running method:

```bash
python tools/prompt_viewer.py CONFIG_PATH [-n] [-a] [-p PATTERN]
```

- `-n`: Do not enter interactive mode, select the first model (if any) and dataset by default.
- `-a`: View the prompts received by all models and all dataset combinations in the configuration.
- `-p PATTERN`: Do not enter interactive mode, select all datasets that match the input regular expression.

## Case Analyzer (To be updated)

Based on existing evaluation results, this tool produces inference error samples and full samples with annotation information.

Running method:

```bash
python tools/case_analyzer.py CONFIG_PATH [-w WORK_DIR]
```

- `-w`: Work path, default is `'./outputs/default'`.

## Lark Bot

Users can configure the Lark bot to implement real-time monitoring of task status. Please refer to [this document](https://open.feishu.cn/document/ukTMukTMukTM/ucTM5YjL3ETO24yNxkjN?lang=zh-CN#7a28964d) for setting up the Lark bot.

Configuration method:

- Open the `configs/secrets.py` file, and add the following line to the file:

```python
lark_bot_url = 'YOUR_WEBHOOK_URL'
```

- Normally, the Webhook URL format is like https://open.feishu.cn/open-apis/bot/v2/hook/xxxxxxxxxxxxxxxxx .

- Inherit this file in the complete evaluation configuration

- To avoid the bot sending messages frequently and causing disturbance, the running status will not be reported automatically by default. If necessary, you can start status reporting through `-l` or `--lark`:

```bash
python run.py configs/eval_demo.py -l
```

## API Model Tester

This tool can quickly test whether the functionality of the API model is normal.

Running method:

```bash
python tools/test_api_model.py [CONFIG_PATH] -n
```

## Prediction Merger

This tool can merge patitioned predictions.

Running method:

```bash
python tools/prediction_merger.py CONFIG_PATH [-w WORK_DIR]
```

- `-w`: Work path, default is `'./outputs/default'`.

<<<<<<< HEAD
## List Configs

This tool can list or search all available model and dataset configurations. It supports fuzzy search, making it convenient for use in conjunction with `run.py`.

Usage:

```bash
python tools/list_configs.py [PATTERN1] [PATTERN2] [...]
```

If executed without any parameters, it will list all model configurations in the `configs/models` and `configs/dataset` directories by default.

Users can also pass any number of parameters. The script will list all configurations related to the provided strings, supporting fuzzy search and the use of the * wildcard. For example, the following command will list all configurations related to `mmlu` and `llama`:

```bash
python tools/list_configs.py mmlu llama
```

Its output could be:

```text
+-----------------+-----------------------------------+
| Model           | Config Path                       |
|-----------------+-----------------------------------|
| hf_llama2_13b   | configs/models/hf_llama2_13b.py   |
| hf_llama2_70b   | configs/models/hf_llama2_70b.py   |
| hf_llama2_7b    | configs/models/hf_llama2_7b.py    |
| hf_llama_13b    | configs/models/hf_llama_13b.py    |
| hf_llama_30b    | configs/models/hf_llama_30b.py    |
| hf_llama_65b    | configs/models/hf_llama_65b.py    |
| hf_llama_7b     | configs/models/hf_llama_7b.py     |
| llama2_13b_chat | configs/models/llama2_13b_chat.py |
| llama2_70b_chat | configs/models/llama2_70b_chat.py |
| llama2_7b_chat  | configs/models/llama2_7b_chat.py  |
+-----------------+-----------------------------------+
+-------------------+---------------------------------------------------+
| Dataset           | Config Path                                       |
|-------------------+---------------------------------------------------|
| cmmlu_gen         | configs/datasets/cmmlu/cmmlu_gen.py               |
| cmmlu_gen_ffe7c0  | configs/datasets/cmmlu/cmmlu_gen_ffe7c0.py        |
| cmmlu_ppl         | configs/datasets/cmmlu/cmmlu_ppl.py               |
| cmmlu_ppl_fd1f2f  | configs/datasets/cmmlu/cmmlu_ppl_fd1f2f.py        |
| mmlu_gen          | configs/datasets/mmlu/mmlu_gen.py                 |
| mmlu_gen_23a9a9   | configs/datasets/mmlu/mmlu_gen_23a9a9.py          |
| mmlu_gen_5d1409   | configs/datasets/mmlu/mmlu_gen_5d1409.py          |
| mmlu_gen_79e572   | configs/datasets/mmlu/mmlu_gen_79e572.py          |
| mmlu_gen_a484b3   | configs/datasets/mmlu/mmlu_gen_a484b3.py          |
| mmlu_ppl          | configs/datasets/mmlu/mmlu_ppl.py                 |
| mmlu_ppl_ac766d   | configs/datasets/mmlu/mmlu_ppl_ac766d.py          |
+-------------------+---------------------------------------------------+
=======
## Dataset Suffix Updater

This tool can quickly modify the suffixes of configuration files located under the `configs/dataset` directory, aligning them with the naming conventions based on prompt hash.

How to run:

```bash
python tools/update_dataset_suffix.py
>>>>>>> f5f78a80
```<|MERGE_RESOLUTION|>--- conflicted
+++ resolved
@@ -70,7 +70,6 @@
 
 - `-w`: Work path, default is `'./outputs/default'`.
 
-<<<<<<< HEAD
 ## List Configs
 
 This tool can list or search all available model and dataset configurations. It supports fuzzy search, making it convenient for use in conjunction with `run.py`.
@@ -121,7 +120,8 @@
 | mmlu_ppl          | configs/datasets/mmlu/mmlu_ppl.py                 |
 | mmlu_ppl_ac766d   | configs/datasets/mmlu/mmlu_ppl_ac766d.py          |
 +-------------------+---------------------------------------------------+
-=======
+```
+
 ## Dataset Suffix Updater
 
 This tool can quickly modify the suffixes of configuration files located under the `configs/dataset` directory, aligning them with the naming conventions based on prompt hash.
@@ -130,5 +130,4 @@
 
 ```bash
 python tools/update_dataset_suffix.py
->>>>>>> f5f78a80
 ```