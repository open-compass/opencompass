# Task Execution and Monitoring

## Launching an Evaluation Task

The program entry for the evaluation task is `run.py`, its usage is as follows:

```shell
python run.py $Config {--slurm | --dlc | None} [-p PARTITION] [-q QUOTATYPE] [--debug] [-m MODE] [-r [REUSE]] [-w WORKDIR] [-l] [--dry-run]
```

Here are some examples for launching the task in different environments:

- Running locally: `run.py $Config`, where `$Config` does not contain fields 'eval' and 'infer'.
- Running with Slurm: `run.py $Config --slurm -p $PARTITION_name`.
- Running on ALiYun DLC: `run.py $Config --dlc --aliyun-cfg $AliYun_Cfg`, tutorial will come later.
- Customized run: `run.py $Config`, where `$Config` contains fields 'eval' and 'infer', and you are able to customize the way how each task will be split and launched. See [Evaluation document](./evaluation.md).

The parameter explanation is as follows:

- `-p`: Specify the slurm partition;
- `-q`: Specify the slurm quotatype (default is None), with optional values being reserved, auto, spot. This parameter may only be used in some slurm variants;
- `--debug`: When enabled, inference and evaluation tasks will run in single-process mode, and output will be echoed in real-time for debugging;
- `-m`: Running mode, default is `all`. It can be specified as `infer` to only run inference and obtain output results; if there are already model outputs in `{WORKDIR}`, it can be specified as `eval` to only run evaluation and obtain evaluation results; if the evaluation results are ready, it can be specified as `viz` to only run visualization, which summarizes the results in tables; if specified as `all`, a full run will be performed, which includes inference, evaluation, and visualization.
- `-r`: Reuse existing inference results, and skip the finished tasks. If followed by a timestamp, the result under that timestamp in the workspace path will be reused; otherwise, the latest result in the specified workspace path will be reused.
- `-w`: Specify the working path, default is `./outputs/default`.
- `-l`: Enable status reporting via Lark bot.
- `--dry-run`: When enabled, inference and evaluation tasks will be dispatched but won't actually run for debugging.

Using run mode `-m all` as an example, the overall execution flow is as follows:

1. Read the configuration file, parse out the model, dataset, evaluator, and other configuration information
2. The evaluation task mainly includes three stages: inference `infer`, evaluation `eval`, and visualization `viz`. After task division by Partitioner, they are handed over to Runner for parallel execution. Individual inference and evaluation tasks are abstracted into `OpenICLInferTask` and `OpenICLEvalTask` respectively.
3. After each stage ends, the visualization stage will read the evaluation results in `results/` to generate a table.

## Task Monitoring: Lark Bot

Users can enable real-time monitoring of task status by setting up a Lark bot. Please refer to [this document](https://open.feishu.cn/document/ukTMukTMukTM/ucTM5YjL3ETO24yNxkjN?lang=zh-CN#7a28964d) for setting up the Lark bot.

Configuration method:

1. Open the `configs/lark.py` file, and add the following line:

\<\<\<\<\<\<\< HEAD

```python
lark_bot_url = 'YOUR_WEBHOOK_URL'
```

Typically, the Webhook URL is formatted like this: https://open.feishu.cn/open-apis/bot/v2/hook/xxxxxxxxxxxxxxxxx .

2. Inherit this file in the complete evaluation configuration:

   ```python
     from mmengine.config import read_base

     with read_base():
         from .lark import lark_bot_url

   ```

3. To avoid frequent messages from the bot becoming a nuisance, status updates are not automatically reported by default. You can start status reporting using `-l` or `--lark` when needed:

   ```bash
   python run.py configs/eval_demo.py -p {PARTITION} -l
   ```

\=======

```python
lark_bot_url = 'YOUR_WEBHOOK_URL'
```

Typically, the Webhook URL is formatted like this: https://open.feishu.cn/open-apis/bot/v2/hook/xxxxxxxxxxxxxxxxx .

2. Inherit this file in the complete evaluation configuration:

```python
  from mmengine.config import read_base

  with read_base():
      from .lark import lark_bot_url

```

3. To avoid frequent messages from the bot becoming a nuisance, status updates are not automatically reported by default. You can start status reporting using `-l` or `--lark` when needed:

```bash
python run.py configs/eval_demo.py -p {PARTITION} -l
```

## Introduction of Summerizer

It is mainly used to visualize evaluation results.
<<<<<<< HEAD
\<\<\<\<\<\<\< HEAD

> > > > > > > \[Feature\]: Add minigpt-4
> > > > > > > \=======

> > > > > > > 02f962c4b6b8f98c915aaeeb29a50c632bb5ecba
> > > > > > > lint
=======

> > > > > > > 02f962c4b6b8f98c915aaeeb29a50c632bb5ecba
>>>>>>> aaf63829

## Run Results

All run results will be placed in `outputs/default/` directory by default, the directory structure is shown below:

```
outputs/default/
├── 20200220_120000
├── ...
├── 20230220_183030
│   ├── configs
│   ├── logs
│   │   ├── eval
│   │   └── infer
│   ├── predictions
│   │   └── MODEL1
│   └── results
│       └── MODEL1
```

Each timestamp contains the following content:

- configs folder, which stores the configuration files corresponding to each run with this timestamp as the output directory;
- logs folder, which stores the output log files of the inference and evaluation phases, each folder will store logs in subfolders by model;
- predictions folder, which stores the inferred json results, with a model subfolder;
- results folder, which stores the evaluated json results, with a model subfolder.

Also, all `-r` without specifying a corresponding timestamp will select the newest folder by sorting as the output directory.

## Introduction of Summerizer (to be updated)<|MERGE_RESOLUTION|>--- conflicted
+++ resolved
@@ -40,13 +40,11 @@
 
 1. Open the `configs/lark.py` file, and add the following line:
 
-\<\<\<\<\<\<\< HEAD
+   ```python
+   lark_bot_url = 'YOUR_WEBHOOK_URL'
+   ```
 
-```python
-lark_bot_url = 'YOUR_WEBHOOK_URL'
-```
-
-Typically, the Webhook URL is formatted like this: https://open.feishu.cn/open-apis/bot/v2/hook/xxxxxxxxxxxxxxxxx .
+   Typically, the Webhook URL is formatted like this: https://open.feishu.cn/open-apis/bot/v2/hook/xxxxxxxxxxxxxxxxx .
 
 2. Inherit this file in the complete evaluation configuration:
 
@@ -63,46 +61,6 @@
    ```bash
    python run.py configs/eval_demo.py -p {PARTITION} -l
    ```
-
-\=======
-
-```python
-lark_bot_url = 'YOUR_WEBHOOK_URL'
-```
-
-Typically, the Webhook URL is formatted like this: https://open.feishu.cn/open-apis/bot/v2/hook/xxxxxxxxxxxxxxxxx .
-
-2. Inherit this file in the complete evaluation configuration:
-
-```python
-  from mmengine.config import read_base
-
-  with read_base():
-      from .lark import lark_bot_url
-
-```
-
-3. To avoid frequent messages from the bot becoming a nuisance, status updates are not automatically reported by default. You can start status reporting using `-l` or `--lark` when needed:
-
-```bash
-python run.py configs/eval_demo.py -p {PARTITION} -l
-```
-
-## Introduction of Summerizer
-
-It is mainly used to visualize evaluation results.
-<<<<<<< HEAD
-\<\<\<\<\<\<\< HEAD
-
-> > > > > > > \[Feature\]: Add minigpt-4
-> > > > > > > \=======
-
-> > > > > > > 02f962c4b6b8f98c915aaeeb29a50c632bb5ecba
-> > > > > > > lint
-=======
-
-> > > > > > > 02f962c4b6b8f98c915aaeeb29a50c632bb5ecba
->>>>>>> aaf63829
 
 ## Run Results
 
