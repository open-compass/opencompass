# flake8: noqa
# yapf: disable
import csv
import os
import os.path as osp
import re
from collections import defaultdict
from datetime import datetime
from itertools import product

import numpy as np
import pandas as pd
from mmengine import ConfigDict
from tabulate import tabulate

from opencompass.partitioners.sub_naive import remove_duplicate_pairs
from opencompass.summarizers.subjective.compass_arena import (
    check_position_bias, model_abbr_from_cfg_used_in_summarizer)
from opencompass.summarizers.subjective.utils import (
    get_judgeanswer_and_reference, get_outdir)
from opencompass.utils import dataset_abbr_from_cfg, model_abbr_from_cfg


def post_process_wildbench_pair(judgement: str):
<<<<<<< HEAD
    pattern = r"\"choice\": \"(.*?)\""
=======
    pattern = r'\"choice\": \"(.*?)\"'
>>>>>>> d91d6679
    matched_result = re.findall(pattern, judgement)
    if matched_result:
        return matched_result[0]
    else:
        return None

<<<<<<< HEAD
MAP = {
    'instruct': [
        '总分',
        '中文总分',
        '英文总分',
        'instruct/compassbenchv1_4_IF_en_fofo_sub',
        'instruct/compassbenchv1_4_IF_zh_fofo_sub',
    ],
    'language': [
        '总分',
        '中文总分',
        '英文总分',
        'language/compassbenchv1_4_language_zh_chat_sub',
        'language/compassbenchv1_4_language_zh_creation_sub',
        'language/compassbenchv1_4_language_zh_NLP_sub',
        'language/compassbenchv1_4_language_en_chat_sub',
        'language/compassbenchv1_4_language_en_creation_sub',
        'language/compassbenchv1_4_language_en_NLP_sub',
    ],
    'reasoning': [
        '总分',
        '中文总分',
        '英文总分',
        'reasoning/compassbenchv1_4_reasoning_en_CommonSenseSense_sub',
        'reasoning/compassbenchv1_4_reasoning_en_Humanities_sub',
        'reasoning/compassbenchv1_4_reasoning_en_ScienceEngineering_sub',
        'reasoning/compassbenchv1_4_reasoning_en_Social_sub',
        'reasoning/compassbenchv1_4_reasoning_zh_CommonSenseSense_sub',
        'reasoning/compassbenchv1_4_reasoning_zh_Humanities_sub',
        'reasoning/compassbenchv1_4_reasoning_zh_ScienceEngineering_sub',
        'reasoning/compassbenchv1_4_reasoning_zh_Social_sub',
    ],
    'coding': [
        '总分',
        '中文总分',
        '英文总分',
        'coding/compassbenchv1_4_coding_en_sub',
        'coding/compassbenchv1_4_coding_zh_sub',
    ],
}
=======
MAP = {'language':['总分','中文总分','英文总分','自然语言处理_cn','创作_cn','对话_cn','NLP_en','creation_en','chat_en'],
       'instruct':['总分','中文总分','英文总分',],
    'reasoning':['总分','中文总分','英文总分','Common Sense Reasoning_cn','Social Reasoning_cn','Humanities (History, Finance, etc.) Professional Reasoning_cn', 'Science and Engineering Professional Reasoning_cn',
                 'Common Sense Reasoning_en','Social Reasoning_en','Humanities (History, Finance, etc.) Professional Reasoning_en', 'Science and Engineering Professional Reasoning_en',],
       'coding':['总分','中文总分','英文总分',]}

MAP = {'instruct':['总分','中文总分','英文总分',]}
>>>>>>> d91d6679


class CompassBenchSummarizer:
    """Do the subjectivity analyze based on evaluation results.

    Args:
        config (ConfigDict): The configuration object of the evaluation task.
            It's expected to be filled out at runtime.
    """

    def __init__(self, config: ConfigDict, check_pos_bias=False) -> None:
        self.tasks = []
        self.cfg = config
        self.base_models = self.cfg['datasets'][0]['base_models']
        self.compare_models = self.cfg['eval']['partitioner']['models']
        self.judge_models = self.cfg.get('judge_models', None)
<<<<<<< HEAD
        self.meta_judge_model = self.cfg.eval.partitioner.get(
            'meta_judge_model', None)
=======
        self.meta_judge_model = self.cfg.eval.partitioner.get('meta_judge_model', None)
>>>>>>> d91d6679
        self.judge_abbr = model_abbr_from_cfg(self.cfg['judge_models'][0])
        self.judge_function = post_process_wildbench_pair
        self.check_pos_bias = check_pos_bias

    def get_score(self, time_str):
        output_dir, results_folder = get_outdir(self.cfg, time_str)
        model_combinations = list(
            product(self.base_models, self.compare_models))
        unique_combinations = remove_duplicate_pairs(
            [combo for combo in model_combinations if combo[0] != combo[1]])

        if self.meta_judge_model is not None:
            self.judge_models.append(self.meta_judge_model)

        scores = {}
        for idx, judge_model_cfg in enumerate(self.judge_models):
            judge_model = model_abbr_from_cfg(judge_model_cfg)
            scores[judge_model] = {}
            for dataset in self.cfg['datasets']:
                dataset_abbr = dataset_abbr_from_cfg(dataset)
<<<<<<< HEAD
                dataset_root, dataset_detail = (
                    dataset_abbr.split('/')[0],
                    dataset_abbr.split('/')[1],
                )
=======
                dataset_root, dataset_detail = dataset_abbr.split('/')[0], dataset_abbr.split('/')[1]
>>>>>>> d91d6679
                scores[judge_model][dataset_abbr] = {}
                for model_pair in unique_combinations:
                    base_model = model_pair[0]['abbr']
                    compare_model = model_pair[1]['abbr']
                    if idx == len(self.judge_models):
<<<<<<< HEAD
                        subdir = (base_model + '_' + compare_model +
                                  '_summarized-by--' + judge_model)
                    else:
                        subdir = (base_model + '_' + compare_model +
                                  '_judged-by--' + judge_model)
=======
                        subdir = base_model + '_' + compare_model + '_summarized-by--' + judge_model
                    else:
                        subdir = base_model + '_' + compare_model + '_judged-by--' + judge_model
>>>>>>> d91d6679
                    subdir_path = os.path.join(results_folder, subdir)
                    if not os.path.isdir(subdir_path):
                        print(subdir_path + ' is not exist! please check!')
                        scores[judge_model][dataset_abbr][compare_model] = None
                        continue

<<<<<<< HEAD
                    judged_answers, references = get_judgeanswer_and_reference(
                        dataset, subdir_path, self.judge_function)
                    win_base_model = defaultdict(float)
                    win_compare_model = defaultdict(float)
                    score_mapping = {
                        'A++': 1,
                        'A+': 0.5,
                        'A=B': 0,
                        'B+': -0.5,
                        'B++': -1,
                    }
                    cnt = defaultdict(float)

                    for judged_answer, reference in zip(
                            judged_answers, references):
                        if judged_answer not in score_mapping:
                            continue
                        else:
                            flag = (1 if reference['answer1'] == base_model
                                    else -1)
                            score_1 = score_mapping[judged_answer] * flag
=======
                    judged_answers, references = get_judgeanswer_and_reference(dataset, subdir_path, self.judge_function)
                    win_base_model = defaultdict(float)
                    win_compare_model = defaultdict(float)
                    score_mapping = {'A++': 1, 'A+': 0.5, 'A=B': 0, 'B+': -0.5, 'B++': -1}
                    cnt = defaultdict(float)

                    for judged_answer, reference in zip(judged_answers, references):
                        if judged_answer not in score_mapping:
                            continue
                        else:
                            flag = 1 if reference['answer1'] == base_model else -1
                            score_1 = score_mapping[judged_answer]*flag
>>>>>>> d91d6679
                            score_2 = -score_1

                            cnt[dataset_abbr] += 1
                            win_compare_model[dataset_abbr] += score_2
                            win_base_model[dataset_abbr] += score_1

                    for key, value in cnt.items():
                        win_base_model[key] = win_base_model[key] / value * 100
                        win_base_model[key] = round(win_base_model[key], 2)
<<<<<<< HEAD
                        win_compare_model[key] = (win_compare_model[key] /
                                                  value * 100)
                        win_compare_model[key] = round(win_compare_model[key],
                                                       2)

                    scores[judge_model][dataset_abbr][
                        compare_model] = win_compare_model
=======
                        win_compare_model[key] = win_compare_model[key] / value * 100
                        win_compare_model[key ] = round(win_compare_model[key], 2)

                    scores[judge_model][dataset_abbr][compare_model] = win_compare_model
>>>>>>> d91d6679

        return scores

    def summarize(
            self,
            time_str: str = datetime.now().strftime('%Y%m%d_%H%M%S'),
    ):
        """Summarize the subjectivity analysis based on evaluation results.

        Args:
            time_str (str): Timestamp for file naming.

        Returns:
            pd.DataFrame: The summary results.
        """
        scores = self.get_score(time_str)
        output_dir, results_folder = get_outdir(self.cfg, time_str)
        for judge_abbr, judge_scores in scores.items():
            new_score = {}
            for dataset_name, model_scores in judge_scores.items():
<<<<<<< HEAD
                dataset_root, dataset_detail = (
                    dataset_name.split('/')[0],
                    dataset_name.split('/')[1],
                )
=======
                dataset_root, dataset_detail = dataset_name.split('/')[0], dataset_name.split('/')[1]
>>>>>>> d91d6679
                if dataset_root not in new_score:
                    new_score[dataset_root] = {}
                if '_en_' in dataset_detail:
                    for model_name, cate_score in model_scores.items():
                        if model_name not in new_score[dataset_root]:
                            new_score[dataset_root][model_name] = {}
                        if len(cate_score) == 0:
                            new_score[dataset_root][model_name]['英文总分'] = None
                        else:
<<<<<<< HEAD
                            new_score[dataset_root][model_name].update(
                                cate_score)
                            new_score[dataset_root][model_name]['英文总分'] = (
                                sum(cate_score.values()) / len(cate_score))
=======
                            new_score[dataset_root][model_name].update(cate_score)
                            new_score[dataset_root][model_name]['英文总分'] = sum(cate_score.values()) / len(cate_score)
>>>>>>> d91d6679
                elif '_cn_' in dataset_detail or '_zh_' in dataset_detail:
                    for model_name, cate_score in model_scores.items():
                        if model_name not in new_score[dataset_root]:
                            new_score[dataset_root][model_name] = {}
                        if len(cate_score) == 0:
                            new_score[dataset_root][model_name]['中文总分'] = None
                        else:
<<<<<<< HEAD
                            new_score[dataset_root][model_name].update(
                                cate_score)
                            new_score[dataset_root][model_name]['中文总分'] = (
                                sum(cate_score.values()) / len(cate_score))
            for dataset, models in new_score.items():
                for model, details in models.items():
                    if (details['英文总分'] is not None
                            and details['中文总分'] is not None):
=======
                            new_score[dataset_root][model_name].update(cate_score)
                            new_score[dataset_root][model_name]['中文总分'] = sum(cate_score.values()) / len(cate_score)
            for dataset, models in new_score.items():
                for model, details in models.items():
                    if details['英文总分'] is not None and details['中文总分'] is not None:
>>>>>>> d91d6679
                        average_score = (details['英文总分'] + details['中文总分']) / 2
                    else:
                        average_score = None
                    details['总分'] = average_score

<<<<<<< HEAD
=======

>>>>>>> d91d6679
            df = pd.DataFrame()
            # Iterate over the MAP and new_score to populate the DataFrame
            for category, headers in MAP.items():
                category_data = []
                for model, scores in new_score[category].items():
                    row_data = [model]
                    for header in headers:
                        # Append the score if available, otherwise append None
                        row_data.append(scores.get(header, None))
                    category_data.append(row_data)

                # Create a DataFrame for the category and concatenate with the main DataFrame
<<<<<<< HEAD
                new_headers = [category + '_' + item for item in headers]
                category_df = pd.DataFrame(category_data,
                                           columns=[category] + new_headers)
=======
                new_headers = [category+'_'+item for item in headers]
                category_df = pd.DataFrame(category_data, columns=[category] + new_headers)
>>>>>>> d91d6679
                df = pd.concat([df, category_df.set_index(category)], axis=1)

                df_transposed = df.T

<<<<<<< HEAD
            output_filename = osp.join(
                output_dir,
                'summarized-by--' + judge_abbr + '-' + '-report.csv',
            )
=======

            output_filename = osp.join(output_dir, 'summarized-by--' + judge_abbr + '-'  + '-report.csv')

>>>>>>> d91d6679

            transposed_csv_file_path = output_filename
            df_transposed.to_csv(transposed_csv_file_path)
            print(f'save to {output_filename}')<|MERGE_RESOLUTION|>--- conflicted
+++ resolved
@@ -22,18 +22,13 @@
 
 
 def post_process_wildbench_pair(judgement: str):
-<<<<<<< HEAD
-    pattern = r"\"choice\": \"(.*?)\""
-=======
     pattern = r'\"choice\": \"(.*?)\"'
->>>>>>> d91d6679
     matched_result = re.findall(pattern, judgement)
     if matched_result:
         return matched_result[0]
     else:
         return None
 
-<<<<<<< HEAD
 MAP = {
     'instruct': [
         '总分',
@@ -74,15 +69,6 @@
         'coding/compassbenchv1_4_coding_zh_sub',
     ],
 }
-=======
-MAP = {'language':['总分','中文总分','英文总分','自然语言处理_cn','创作_cn','对话_cn','NLP_en','creation_en','chat_en'],
-       'instruct':['总分','中文总分','英文总分',],
-    'reasoning':['总分','中文总分','英文总分','Common Sense Reasoning_cn','Social Reasoning_cn','Humanities (History, Finance, etc.) Professional Reasoning_cn', 'Science and Engineering Professional Reasoning_cn',
-                 'Common Sense Reasoning_en','Social Reasoning_en','Humanities (History, Finance, etc.) Professional Reasoning_en', 'Science and Engineering Professional Reasoning_en',],
-       'coding':['总分','中文总分','英文总分',]}
-
-MAP = {'instruct':['总分','中文总分','英文总分',]}
->>>>>>> d91d6679
 
 
 class CompassBenchSummarizer:
@@ -99,12 +85,8 @@
         self.base_models = self.cfg['datasets'][0]['base_models']
         self.compare_models = self.cfg['eval']['partitioner']['models']
         self.judge_models = self.cfg.get('judge_models', None)
-<<<<<<< HEAD
         self.meta_judge_model = self.cfg.eval.partitioner.get(
             'meta_judge_model', None)
-=======
-        self.meta_judge_model = self.cfg.eval.partitioner.get('meta_judge_model', None)
->>>>>>> d91d6679
         self.judge_abbr = model_abbr_from_cfg(self.cfg['judge_models'][0])
         self.judge_function = post_process_wildbench_pair
         self.check_pos_bias = check_pos_bias
@@ -125,37 +107,26 @@
             scores[judge_model] = {}
             for dataset in self.cfg['datasets']:
                 dataset_abbr = dataset_abbr_from_cfg(dataset)
-<<<<<<< HEAD
                 dataset_root, dataset_detail = (
                     dataset_abbr.split('/')[0],
                     dataset_abbr.split('/')[1],
                 )
-=======
-                dataset_root, dataset_detail = dataset_abbr.split('/')[0], dataset_abbr.split('/')[1]
->>>>>>> d91d6679
                 scores[judge_model][dataset_abbr] = {}
                 for model_pair in unique_combinations:
                     base_model = model_pair[0]['abbr']
                     compare_model = model_pair[1]['abbr']
                     if idx == len(self.judge_models):
-<<<<<<< HEAD
                         subdir = (base_model + '_' + compare_model +
                                   '_summarized-by--' + judge_model)
                     else:
                         subdir = (base_model + '_' + compare_model +
                                   '_judged-by--' + judge_model)
-=======
-                        subdir = base_model + '_' + compare_model + '_summarized-by--' + judge_model
-                    else:
-                        subdir = base_model + '_' + compare_model + '_judged-by--' + judge_model
->>>>>>> d91d6679
                     subdir_path = os.path.join(results_folder, subdir)
                     if not os.path.isdir(subdir_path):
                         print(subdir_path + ' is not exist! please check!')
                         scores[judge_model][dataset_abbr][compare_model] = None
                         continue
 
-<<<<<<< HEAD
                     judged_answers, references = get_judgeanswer_and_reference(
                         dataset, subdir_path, self.judge_function)
                     win_base_model = defaultdict(float)
@@ -177,20 +148,6 @@
                             flag = (1 if reference['answer1'] == base_model
                                     else -1)
                             score_1 = score_mapping[judged_answer] * flag
-=======
-                    judged_answers, references = get_judgeanswer_and_reference(dataset, subdir_path, self.judge_function)
-                    win_base_model = defaultdict(float)
-                    win_compare_model = defaultdict(float)
-                    score_mapping = {'A++': 1, 'A+': 0.5, 'A=B': 0, 'B+': -0.5, 'B++': -1}
-                    cnt = defaultdict(float)
-
-                    for judged_answer, reference in zip(judged_answers, references):
-                        if judged_answer not in score_mapping:
-                            continue
-                        else:
-                            flag = 1 if reference['answer1'] == base_model else -1
-                            score_1 = score_mapping[judged_answer]*flag
->>>>>>> d91d6679
                             score_2 = -score_1
 
                             cnt[dataset_abbr] += 1
@@ -200,7 +157,6 @@
                     for key, value in cnt.items():
                         win_base_model[key] = win_base_model[key] / value * 100
                         win_base_model[key] = round(win_base_model[key], 2)
-<<<<<<< HEAD
                         win_compare_model[key] = (win_compare_model[key] /
                                                   value * 100)
                         win_compare_model[key] = round(win_compare_model[key],
@@ -208,12 +164,6 @@
 
                     scores[judge_model][dataset_abbr][
                         compare_model] = win_compare_model
-=======
-                        win_compare_model[key] = win_compare_model[key] / value * 100
-                        win_compare_model[key ] = round(win_compare_model[key], 2)
-
-                    scores[judge_model][dataset_abbr][compare_model] = win_compare_model
->>>>>>> d91d6679
 
         return scores
 
@@ -234,14 +184,10 @@
         for judge_abbr, judge_scores in scores.items():
             new_score = {}
             for dataset_name, model_scores in judge_scores.items():
-<<<<<<< HEAD
                 dataset_root, dataset_detail = (
                     dataset_name.split('/')[0],
                     dataset_name.split('/')[1],
                 )
-=======
-                dataset_root, dataset_detail = dataset_name.split('/')[0], dataset_name.split('/')[1]
->>>>>>> d91d6679
                 if dataset_root not in new_score:
                     new_score[dataset_root] = {}
                 if '_en_' in dataset_detail:
@@ -251,15 +197,10 @@
                         if len(cate_score) == 0:
                             new_score[dataset_root][model_name]['英文总分'] = None
                         else:
-<<<<<<< HEAD
                             new_score[dataset_root][model_name].update(
                                 cate_score)
                             new_score[dataset_root][model_name]['英文总分'] = (
                                 sum(cate_score.values()) / len(cate_score))
-=======
-                            new_score[dataset_root][model_name].update(cate_score)
-                            new_score[dataset_root][model_name]['英文总分'] = sum(cate_score.values()) / len(cate_score)
->>>>>>> d91d6679
                 elif '_cn_' in dataset_detail or '_zh_' in dataset_detail:
                     for model_name, cate_score in model_scores.items():
                         if model_name not in new_score[dataset_root]:
@@ -267,7 +208,6 @@
                         if len(cate_score) == 0:
                             new_score[dataset_root][model_name]['中文总分'] = None
                         else:
-<<<<<<< HEAD
                             new_score[dataset_root][model_name].update(
                                 cate_score)
                             new_score[dataset_root][model_name]['中文总分'] = (
@@ -276,22 +216,11 @@
                 for model, details in models.items():
                     if (details['英文总分'] is not None
                             and details['中文总分'] is not None):
-=======
-                            new_score[dataset_root][model_name].update(cate_score)
-                            new_score[dataset_root][model_name]['中文总分'] = sum(cate_score.values()) / len(cate_score)
-            for dataset, models in new_score.items():
-                for model, details in models.items():
-                    if details['英文总分'] is not None and details['中文总分'] is not None:
->>>>>>> d91d6679
                         average_score = (details['英文总分'] + details['中文总分']) / 2
                     else:
                         average_score = None
                     details['总分'] = average_score
 
-<<<<<<< HEAD
-=======
-
->>>>>>> d91d6679
             df = pd.DataFrame()
             # Iterate over the MAP and new_score to populate the DataFrame
             for category, headers in MAP.items():
@@ -304,28 +233,17 @@
                     category_data.append(row_data)
 
                 # Create a DataFrame for the category and concatenate with the main DataFrame
-<<<<<<< HEAD
                 new_headers = [category + '_' + item for item in headers]
                 category_df = pd.DataFrame(category_data,
                                            columns=[category] + new_headers)
-=======
-                new_headers = [category+'_'+item for item in headers]
-                category_df = pd.DataFrame(category_data, columns=[category] + new_headers)
->>>>>>> d91d6679
                 df = pd.concat([df, category_df.set_index(category)], axis=1)
 
                 df_transposed = df.T
 
-<<<<<<< HEAD
             output_filename = osp.join(
                 output_dir,
                 'summarized-by--' + judge_abbr + '-' + '-report.csv',
             )
-=======
-
-            output_filename = osp.join(output_dir, 'summarized-by--' + judge_abbr + '-'  + '-report.csv')
-
->>>>>>> d91d6679
 
             transposed_csv_file_path = output_filename
             df_transposed.to_csv(transposed_csv_file_path)
