import json
import os
import random
import re
import time
from concurrent.futures import ThreadPoolExecutor
from threading import Lock
from typing import Dict, List, Optional, Union

import httpx
import jieba
import requests
from tqdm import tqdm

from opencompass.registry import MODELS
from opencompass.utils.prompt import PromptList

from .base_api import BaseAPIModel

PromptType = Union[PromptList, str]
OPENAI_API_BASE = os.path.join(
    os.environ.get('OPENAI_BASE_URL', 'https://api.openai.com/v1/'),
    'chat/completions')
OPENAISDK_API_BASE = os.environ.get('OPENAI_BASE_URL',
                                    'https://api.openai.com/v1/')

O1_MODEL_LIST = [
    'o1-preview-2024-09-12',
    'o1-mini-2024-09-12',
    'o1-preview',
    'o1-mini',
]


@MODELS.register_module()
class OpenAI(BaseAPIModel):
    """Model wrapper around OpenAI's models.

    Args:
        path (str): The name of OpenAI's model.
        max_seq_len (int): The maximum allowed sequence length of a model.
            Note that the length of prompt + generated tokens shall not exceed
            this value. Defaults to 2048.
        query_per_second (int): The maximum queries allowed per second
            between two consecutive calls of the API. Defaults to 1.
        retry (int): Number of retires if the API call fails. Defaults to 2.
        key (str or List[str]): OpenAI key(s). In particular, when it
            is set to "ENV", the key will be fetched from the environment
            variable $OPENAI_API_KEY, as how openai defaults to be. If it's a
            list, the keys will be used in round-robin manner. Defaults to
            'ENV'.
        org (str or List[str], optional): OpenAI organization(s). If not
            specified, OpenAI uses the default organization bound to each API
            key. If specified, the orgs will be posted with each request in
            round-robin manner. Defaults to None.
        meta_template (Dict, optional): The model's meta prompt
            template if needed, in case the requirement of injecting or
            wrapping of any meta instructions.
        openai_api_base (str): The base url of OpenAI's API. Defaults to
            'https://api.openai.com/v1/chat/completions'.
        openai_proxy_url (str, optional): An optional proxy url to use when
            connecting to OpenAI's API. When set to 'ENV', the url will be
            fetched from the environment variable $OPENAI_PROXY_URL.
            Defaults to None.
        mode (str, optional): The method of input truncation when input length
            exceeds max_seq_len. 'front','mid' and 'rear' represents the part
            of input to truncate. Defaults to 'none'.
        temperature (float, optional): What sampling temperature to use.
            If not None, will override the temperature in the `generate()`
            call. Defaults to None.
        tokenizer_path (str, optional): The path to the tokenizer. Use path if
            'tokenizer_path' is None, otherwise use the 'tokenizer_path'.
            Defaults to None.
        extra_body (Dict, optional): Add additional JSON properties to
            the request
    """

    is_api: bool = True

    def __init__(self,
                 path: str = 'gpt-3.5-turbo',
                 max_seq_len: int = 4096,
                 query_per_second: int = 1,
                 rpm_verbose: bool = False,
                 retry: int = 2,
                 key: Union[str, List[str]] = 'ENV',
                 org: Optional[Union[str, List[str]]] = None,
                 meta_template: Optional[Dict] = None,
                 openai_api_base: str = OPENAI_API_BASE,
                 openai_proxy_url: Optional[str] = None,
                 mode: str = 'none',
                 logprobs: Optional[bool] = False,
                 top_logprobs: Optional[int] = None,
                 temperature: Optional[float] = None,
                 tokenizer_path: Optional[str] = None,
                 extra_body: Optional[Dict] = None,
                 max_completion_tokens: int = 16384,
                 verbose: bool = False):

        super().__init__(path=path,
                         max_seq_len=max_seq_len,
                         meta_template=meta_template,
                         query_per_second=query_per_second,
                         rpm_verbose=rpm_verbose,
                         retry=retry,
                         verbose=verbose)
        import tiktoken
        self.tiktoken = tiktoken
        self.temperature = temperature
        assert mode in ['none', 'front', 'mid', 'rear']
        self.mode = mode
        self.logprobs = logprobs
        self.top_logprobs = top_logprobs
        self.tokenizer_path = tokenizer_path
        self.hf_tokenizer = None
        self.extra_body = extra_body

        if isinstance(key, str):
            if key == 'ENV':
                if 'OPENAI_API_KEY' not in os.environ:
                    raise ValueError('OpenAI API key is not set.')
                self.keys = os.getenv('OPENAI_API_KEY').split(',')
            else:
                self.keys = [key]
        else:
            self.keys = key

        # record invalid keys and skip them when requesting API
        # - keys have insufficient_quota
        self.invalid_keys = set()

        self.key_ctr = 0
        if isinstance(org, str):
            self.orgs = [org]
        else:
            self.orgs = org
        self.org_ctr = 0
        self.url = openai_api_base

        if openai_proxy_url == 'ENV':
            if 'OPENAI_PROXY_URL' not in os.environ:
                raise ValueError('OPENAI_PROXY_URL is not set.')
            self.proxy_url = os.getenv('OPENAI_PROXY_URL')
        else:
            self.proxy_url = openai_proxy_url

        self.path = path
        self.max_completion_tokens = max_completion_tokens
        self.logger.warning(
<<<<<<< HEAD
            f'Max Completion tokens for {path} is: {max_completion_tokens}')
=======
            f'Max Completion tokens for {path} is {max_completion_tokens}')
>>>>>>> ebefffed

    def generate(self,
                 inputs: List[PromptType],
                 max_out_len: int = 512,
                 temperature: float = 0.7,
                 **kwargs) -> List[str]:
        """Generate results given a list of inputs.

        Args:
            inputs (List[PromptType]): A list of strings or PromptDicts.
                The PromptDict should be organized in OpenCompass'
                API format.
            max_out_len (int): The maximum length of the output.
            temperature (float): What sampling temperature to use,
                between 0 and 2. Higher values like 0.8 will make the output
                more random, while lower values like 0.2 will make it more
                focused and deterministic. Defaults to 0.7.

        Returns:
            List[str]: A list of generated strings.
        """
        if self.temperature is not None:
            temperature = self.temperature

        with ThreadPoolExecutor() as executor:
            results = list(
                tqdm(executor.map(self._generate, inputs,
                                  [max_out_len] * len(inputs),
                                  [temperature] * len(inputs)),
                     total=len(inputs),
                     desc='Inferencing'))
        return results

    def _generate(self, input: PromptType, max_out_len: int,
                  temperature: float) -> str:
        """Generate results given a list of inputs.

        Args:
            inputs (PromptType): A string or PromptDict.
                The PromptDict should be organized in OpenCompass'
                API format.
            max_out_len (int): The maximum length of the output.
            temperature (float): What sampling temperature to use,
                between 0 and 2. Higher values like 0.8 will make the output
                more random, while lower values like 0.2 will make it more
                focused and deterministic.

        Returns:
            str: The generated string.
        """
        assert isinstance(input, (str, PromptList))

        # max num token for gpt-3.5-turbo is 4097
        # Most models' token limits are above 32k
        context_window = 32768
        if '32k' in self.path:
            context_window = 32768
        elif '16k' in self.path:
            context_window = 16384
        elif 'gpt-4' in self.path:
            context_window = 8192
        elif 'gpt-3.5' in self.path:
            context_window = 4097

        # will leave 100 tokens as prompt buffer, triggered if input is str
        if isinstance(input, str) and self.mode != 'none':
            context_window = self.max_seq_len
            input = self.bin_trim(input, context_window - 100 - max_out_len)

        if isinstance(input, str):
            messages = [{'role': 'user', 'content': input}]
        else:
            messages = []
            for item in input:
                msg = {'content': item['prompt']}
                if item['role'] == 'HUMAN':
                    msg['role'] = 'user'
                elif item['role'] == 'BOT':
                    msg['role'] = 'assistant'
                elif item['role'] == 'SYSTEM':
                    msg['role'] = 'system'
                messages.append(msg)

        # Hold out 100 tokens due to potential errors in tiktoken calculation
        try:
            max_out_len = min(
                max_out_len,
                context_window - self.get_token_len(str(input)) - 100)
        except KeyError:
            max_out_len = max_out_len
        if max_out_len <= 0:
            return ''

        max_num_retries = 0
        while max_num_retries < self.retry:
            self.wait()

            with Lock():
                if len(self.invalid_keys) == len(self.keys):
                    raise RuntimeError('All keys have insufficient quota.')

                # find the next valid key
                while True:
                    self.key_ctr += 1
                    if self.key_ctr == len(self.keys):
                        self.key_ctr = 0

                    if self.keys[self.key_ctr] not in self.invalid_keys:
                        break

                key = self.keys[self.key_ctr]

            header = {
                'Authorization': f'Bearer {key}',
                'content-type': 'application/json',
                'api-key': key,
            }

            if self.orgs:
                with Lock():
                    self.org_ctr += 1
                    if self.org_ctr == len(self.orgs):
                        self.org_ctr = 0
                header['OpenAI-Organization'] = self.orgs[self.org_ctr]

            try:
                if self.path in O1_MODEL_LIST:
                    self.logger.warning(
                        f"'max_token' is unsupported for model {self.path}")
                    self.logger.warning(
                        f'We use max_completion_tokens: '
                        f'{self.max_completion_tokens}for this query')
                    data = dict(
                        model=self.path,
                        messages=messages,
                        max_completion_tokens=self.max_completion_tokens,
                        n=1,
                        logprobs=self.logprobs,
                        top_logprobs=self.top_logprobs,
                        stop=None,
                        temperature=temperature,
                    )
                else:
                    data = dict(
                        model=self.path,
                        messages=messages,
                        max_tokens=max_out_len,
                        n=1,
                        logprobs=self.logprobs,
                        top_logprobs=self.top_logprobs,
                        stop=None,
                        temperature=temperature,
                    )
                if self.extra_body:
                    data.update(self.extra_body)
                if isinstance(self.url, list):
                    import random
                    url = self.url[random.randint(0, len(self.url) - 1)]
                else:
                    url = self.url

                if self.proxy_url is None:
                    raw_response = requests.post(url,
                                                 headers=header,
                                                 data=json.dumps(data))
                else:
                    proxies = {
                        'http': self.proxy_url,
                        'https': self.proxy_url,
                    }
                    if self.verbose:
                        self.logger.debug(
                            f'Start send query to {self.proxy_url}')
                    raw_response = requests.post(
                        url,
                        headers=header,
                        data=json.dumps(data),
                        proxies=proxies,
                    )

                    if self.verbose:
                        self.logger.debug(
                            f'Get response from {self.proxy_url}')

            except requests.ConnectionError:
                self.logger.error('Got connection error, retrying...')
                continue
            try:
                response = raw_response.json()
            except requests.JSONDecodeError:
                self.logger.error('JsonDecode error, got',
                                  str(raw_response.content))
                continue
            self.logger.debug(str(response))
            try:
                if self.logprobs:
                    return response['choices']
                else:
                    return response['choices'][0]['message']['content'].strip()
            except KeyError:
                if 'error' in response:
                    if response['error']['code'] == 'rate_limit_exceeded':
                        time.sleep(10)
                        self.logger.warn('Rate limit exceeded, retrying...')
                        continue
                    elif response['error']['code'] == 'insufficient_quota':
                        self.invalid_keys.add(key)
                        self.logger.warn(f'insufficient_quota key: {key}')
                        continue
                    elif response['error']['code'] == 'invalid_prompt':
                        self.logger.warn('Invalid prompt:', str(input))
                        return ''
                    elif response['error']['type'] == 'invalid_prompt':
                        self.logger.warn('Invalid prompt:', str(input))
                        return ''

                    self.logger.error('Find error message in response: ',
                                      str(response['error']))
            max_num_retries += 1

        raise RuntimeError('Calling OpenAI failed after retrying for '
                           f'{max_num_retries} times. Check the logs for '
                           'details.')

    def get_token_len(self, prompt: str) -> int:
        """Get lengths of the tokenized string. Only English and Chinese
        characters are counted for now. Users are encouraged to override this
        method if more accurate length is needed.

        Args:
            prompt (str): Input string.

        Returns:
            int: Length of the input tokens
        """
        assert self.tokenizer_path or self.path
        try:
            if self.verbose:
                self.logger.info(f'Used tokenizer_path: {self.tokenizer_path}')
            tokenizer_path = self.tokenizer_path if self.tokenizer_path \
                else self.path
            try:
                if self.verbose:
                    self.logger.info(
                        f'Start load tiktoken encoding: {tokenizer_path}')
                enc = self.tiktoken.encoding_for_model(tokenizer_path)
                if self.verbose:
                    self.logger.info(
                        f'Successfully tiktoken encoding: {tokenizer_path}')
                return len(enc.encode(prompt))
            except Exception as e:
                self.logger.warn(f'{e}, tiktoken encoding cannot load '
                                 f'{tokenizer_path}')
                from transformers import AutoTokenizer
                if self.hf_tokenizer is None:
                    if self.verbose:
                        self.logger.info(
                            f'Start load hf tokenizer: {tokenizer_path}')
                    self.hf_tokenizer = AutoTokenizer.from_pretrained(
                        tokenizer_path, trust_remote_code=True)
                    self.logger.info(
                        f'Successfully load HF Tokenizer from {tokenizer_path}'
                    )
                return len(self.hf_tokenizer(prompt).input_ids)
        except Exception:
            self.logger.warn(
                'Can not get tokenizer automatically, '
                'will use default tokenizer gpt-4 for length calculation.')
            default_tokenizer = 'gpt-4'

            enc = self.tiktoken.encoding_for_model(default_tokenizer)
            if self.verbose:
                self.logger.info(
                    f'Successfully load default tiktoken tokenizer: '
                    f' {default_tokenizer}')
            return len(enc.encode(prompt))

    def bin_trim(self, prompt: str, num_token: int) -> str:
        """Get a suffix of prompt which is no longer than num_token tokens.

        Args:
            prompt (str): Input string.
            num_token (int): The upper bound of token numbers.

        Returns:
            str: The trimmed prompt.
        """
        token_len = self.get_token_len(prompt)
        if token_len <= num_token:
            return prompt
        pattern = re.compile(r'[\u4e00-\u9fa5]')
        if pattern.search(prompt):
            words = list(jieba.cut(prompt, cut_all=False))
            sep = ''
        else:
            words = prompt.split(' ')
            sep = ' '

        l, r = 1, len(words)
        while l + 2 < r:
            mid = (l + r) // 2
            if self.mode == 'front':
                cur_prompt = sep.join(words[-mid:])
            elif self.mode == 'mid':
                cur_prompt = sep.join(words[:mid]) + sep.join(words[-mid:])
            elif self.mode == 'rear':
                cur_prompt = sep.join(words[:mid])

            if self.get_token_len(cur_prompt) <= num_token:
                l = mid  # noqa: E741
            else:
                r = mid

        if self.mode == 'front':
            prompt = sep.join(words[-l:])
        elif self.mode == 'mid':
            prompt = sep.join(words[:l]) + sep.join(words[-l:])
        elif self.mode == 'rear':
            prompt = sep.join(words[:l])
        return prompt


class OpenAISDK(OpenAI):

    def __init__(
        self,
        path: str = 'gpt-3.5-turbo',
        max_seq_len: int = 4096,
        query_per_second: int = 1,
        rpm_verbose: bool = False,
        retry: int = 2,
        key: str | List[str] = 'ENV',
        org: str | List[str] | None = None,
        meta_template: Dict | None = None,
        openai_api_base: str | List[str] = OPENAISDK_API_BASE,
        openai_proxy_url: Optional[str] = None,
        mode: str = 'none',
        logprobs: bool | None = False,
        top_logprobs: int | None = None,
        temperature: float | None = None,
        tokenizer_path: str | None = None,
        extra_body: Dict | None = None,
        max_completion_tokens: int = 16384,
        verbose: bool = False,
        status_code_mappings: dict = {},
    ):
        super().__init__(path,
                         max_seq_len,
                         query_per_second,
                         rpm_verbose,
                         retry,
                         key,
                         org,
                         meta_template,
                         openai_api_base,
                         openai_proxy_url,
                         mode,
                         logprobs,
                         top_logprobs,
                         temperature,
                         tokenizer_path,
                         extra_body,
                         verbose=verbose,
                         max_completion_tokens=max_completion_tokens)
        from openai import OpenAI

        # support multiple api_base for acceleration
        if isinstance(openai_api_base, List):
            self.openai_api_base = random.choice(openai_api_base)
        else:
            self.openai_api_base = openai_api_base

        if self.proxy_url is None:
            self.openai_client = OpenAI(base_url=self.openai_api_base,
                                        api_key=key)
        else:
            proxies = {
                'http://': self.proxy_url,
                'https://': self.proxy_url,
            }

            self.openai_client = OpenAI(
                base_url=self.openai_api_base,
                api_key=key,
                http_client=httpx.Client(proxies=proxies))
        if self.verbose:
            self.logger.info(f'Used openai_client: {self.openai_client}')
        self.status_code_mappings = status_code_mappings

    def _generate(self, input: PromptList | str, max_out_len: int,
                  temperature: float) -> str:
        from openai import APIStatusError, BadRequestError
        assert isinstance(input, (str, PromptList))

        # max num token for gpt-3.5-turbo is 4097
        # Most models' token limits are above 32k
        context_window = 32768
        if '32k' in self.path:
            context_window = 32768
        elif '16k' in self.path:
            context_window = 16384
        elif 'gpt-4' in self.path:
            context_window = 8192
        elif 'gpt-3.5' in self.path:
            context_window = 4097

        # will leave 100 tokens as prompt buffer, triggered if input is str
        if isinstance(input, str) and self.mode != 'none':
            context_window = self.max_seq_len
            input = self.bin_trim(input, context_window - 100 - max_out_len)

        if isinstance(input, str):
            messages = [{'role': 'user', 'content': input}]
        else:
            messages = []
            for item in input:
                msg = {'content': item['prompt']}
                if item['role'] == 'HUMAN':
                    msg['role'] = 'user'
                elif item['role'] == 'BOT':
                    msg['role'] = 'assistant'
                elif item['role'] == 'SYSTEM':
                    msg['role'] = 'system'
                messages.append(msg)

        # Hold out 100 tokens due to potential errors in tiktoken calculation
        # try:
        #     max_out_len = min(
        #         max_out_len,
        #         context_window - self.get_token_len(str(input)) - 100)
        # except KeyError:
        #     max_out_len = max_out_len
        # if max_out_len <= 0:
        #     return ''

        num_retries = 0
        while num_retries < self.retry:
            self.wait()

            if self.path in O1_MODEL_LIST:
                self.logger.warning(
                    f"'max_token' is unsupported for model {self.path}")
                self.logger.warning(
                    f'We use max_completion_tokens: '
                    f'{self.max_completion_tokens}for this query')
                query_data = dict(
                    model=self.path,
                    max_completion_tokens=self.max_completion_tokens,
                    n=1,
<<<<<<< HEAD
                    # temperature=self.temperature,
=======
>>>>>>> ebefffed
                    messages=messages,
                    extra_body=self.extra_body,
                )
            else:
                query_data = dict(
                    model=self.path,
                    max_tokens=max_out_len,
                    n=1,
                    temperature=self.temperature,
                    messages=messages,
                    extra_body=self.extra_body,
                )

            try:
                if self.verbose:
                    self.logger.info('Start calling OpenAI API')
                responses = self.openai_client.chat.completions.create(
                    **query_data)
                if self.verbose:
                    self.logger.info(
                        'Successfully get response from OpenAI API')
                    try:
                        self.logger.info(responses)
                    except Exception:
                        pass  # noqa F841
                if not responses.choices:
                    self.logger.error(
                        'Response is empty, it is an internal server error \
                            from the API provider.')
                return responses.choices[0].message.content

            except (BadRequestError, APIStatusError) as e:
                # Handle BadRequest status
                # You can specify self.status_code_mappings to bypass \
                # API sensitivity blocks
                # For example: status_code_mappings={400: 'Input data \
                # may contain inappropriate content.'}
                status_code = e.status_code
                if (status_code is not None
                        and status_code in self.status_code_mappings):
                    error_message = self.status_code_mappings[status_code]
<<<<<<< HEAD
                    self.logger.error(
                        f'error occurs at {self.openai_api_base}')
=======
>>>>>>> ebefffed
                    self.logger.info(f'Status Code: {status_code}, \n'
                                     f'Original Error Message: {e}, \n'
                                     f'Return Message: {error_message} ')
                    return error_message
                else:
                    self.logger.error(
                        f'error occurs at {self.openai_api_base}')
                    self.logger.error(e)
            except Exception as e:
                self.logger.error(f'error occurs at {self.openai_api_base}')
                self.logger.error(e)
            num_retries += 1
        raise RuntimeError('Calling OpenAI API failed after retrying for '
                           f'{self.retry} times. Check the logs for details.')<|MERGE_RESOLUTION|>--- conflicted
+++ resolved
@@ -147,11 +147,7 @@
         self.path = path
         self.max_completion_tokens = max_completion_tokens
         self.logger.warning(
-<<<<<<< HEAD
-            f'Max Completion tokens for {path} is: {max_completion_tokens}')
-=======
             f'Max Completion tokens for {path} is {max_completion_tokens}')
->>>>>>> ebefffed
 
     def generate(self,
                  inputs: List[PromptType],
@@ -601,10 +597,6 @@
                     model=self.path,
                     max_completion_tokens=self.max_completion_tokens,
                     n=1,
-<<<<<<< HEAD
-                    # temperature=self.temperature,
-=======
->>>>>>> ebefffed
                     messages=messages,
                     extra_body=self.extra_body,
                 )
@@ -646,11 +638,8 @@
                 if (status_code is not None
                         and status_code in self.status_code_mappings):
                     error_message = self.status_code_mappings[status_code]
-<<<<<<< HEAD
                     self.logger.error(
                         f'error occurs at {self.openai_api_base}')
-=======
->>>>>>> ebefffed
                     self.logger.info(f'Status Code: {status_code}, \n'
                                      f'Original Error Message: {e}, \n'
                                      f'Return Message: {error_message} ')
