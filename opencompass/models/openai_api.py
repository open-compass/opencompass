--- conflicted
+++ resolved
@@ -74,15 +74,11 @@
                  mode: str = 'none',
                  logprobs: Optional[bool] = False,
                  top_logprobs: Optional[int] = None,
-<<<<<<< HEAD
-                 temperature: Optional[float] = None,
+                 temperature: Optional[float] = 0.0,
                  tokenizer_path: Optional[str] = None,
-                 extra_body: Optional[Dict] = None):
-=======
-                 temperature: Optional[float] = 0.0,
+                 extra_body: Optional[Dict] = None,
                  is_chat: bool = True,
                  **kwargs):
->>>>>>> 3f0933be
 
         super().__init__(path=path,
                          max_seq_len=max_seq_len,
@@ -207,12 +203,8 @@
         #   [{'role': 'system', 'content': 'You are a helpful assistant.'}, {'role': 'user', 'content': 'Hi, who are you?'}, {'role': 'assistant', 'content': 'I am AI assistant.'}]
 
         # Hold out 100 tokens due to potential errors in tiktoken calculation
-        try:
-            max_out_len = min(
-                max_out_len,
-                context_window - self.get_token_len(str(input)) - 100)
-        except KeyError:
-            max_out_len = max_out_len
+        max_out_len = min(
+            max_out_len, context_window - self.get_token_len(str(input)) - 100)
         if max_out_len <= 0:
             return ''
 
@@ -249,26 +241,6 @@
                 header['OpenAI-Organization'] = self.orgs[self.org_ctr]
 
             try:
-<<<<<<< HEAD
-                data = dict(
-                    model=self.path,
-                    messages=messages,
-                    max_tokens=max_out_len,
-                    n=1,
-                    logprobs=self.logprobs,
-                    top_logprobs=self.top_logprobs,
-                    stop=None,
-                    temperature=temperature,
-                )
-                if self.extra_body:
-                    data.update(self.extra_body)
-                if isinstance(self.url, list):
-                    import random
-                    url = self.url[random.randint(0, len(self.url) - 1)]
-                else:
-                    url = self.url
-                raw_response = requests.post(url,
-=======
                 if self.is_chat:
                     data = dict(
                         model=self.path,
@@ -302,7 +274,6 @@
                 data = remove_none_val(data)
 
                 raw_response = requests.post(self.url,
->>>>>>> 3f0933be
                                              headers=header,
                                              data=json.dumps(data))
 
@@ -491,7 +462,6 @@
         while num_retries < self.retry:
             self.wait()
             try:
-<<<<<<< HEAD
                 responses = self.opeanai_cleint.chat.completions.create(
                     model=self.path,
                     max_tokens=max_out_len,
@@ -504,56 +474,6 @@
             num_retries += 1
         raise RuntimeError('Calling OpenAI API failed after retrying for '
                            f'{self.retry} times. Check the logs for details.')
-=======
-                raw_response = requests.post(self.url,
-                                             headers=self.headers,
-                                             data=json.dumps(data))
-            except requests.ConnectionError:
-                self.logger.error('Request error, got',
-                                  str(raw_response.content))
-                time.sleep(1)
-                continue
-            try:
-                response = raw_response.json()
-            except requests.JSONDecodeError:
-                self.logger.error('JsonDecode error, got',
-                                  str(raw_response.content))
-                time.sleep(1)
-                continue
-            if raw_response.status_code == 200 and response[
-                    'msgCode'] == '10000':
-                data = response['data']
-                choices = data['choices']
-                if choices is None:
-                    self.logger.error(data)
-                else:
-                    return choices[0]['message']['content'].strip()
-            try:
-                match = re.match(r'Error code: \d+ - (.*)', response['data'])
-                err = eval(match.group(1))['error']
-                if err['code'] == 'content_filter' and err['status'] == 400:
-                    return err['message']
-            except Exception:
-                pass
-            self.logger.error(response['msg'])
-            self.logger.error(response)
-            time.sleep(1)
-
-        raise RuntimeError('API call failed.')
-
-    def get_token_len(self, prompt: str) -> int:
-        """Get lengths of the tokenized string. Only English and Chinese
-        characters are counted for now. Users are encouraged to override this
-        method if more accurate length is needed.
-
-        Args:
-            prompt (str): Input string.
-
-        Returns:
-            int: Length of the input tokens
-        """
-        enc = self.tiktoken.encoding_for_model(self.path)
-        return len(enc.encode(prompt))
 
 
 @MODELS.register_module()
@@ -733,5 +653,4 @@
         # Count Chinese words
         chinese_count = sum(len(part) for part in chinese_parts)
 
-        return english_count + chinese_count
->>>>>>> 3f0933be
+        return english_count + chinese_count