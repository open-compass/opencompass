import json
import os
import re
import time
from concurrent.futures import ThreadPoolExecutor
from threading import Lock
from typing import Dict, List, Optional, Union

import httpx
import jieba
import requests

from opencompass.registry import MODELS
from opencompass.utils.prompt import PromptList

from .base_api import BaseAPIModel
from opencompass.utils.clients import OpenAIClientUtil, XRequestConfig

PromptType = Union[PromptList, str]
OPENAI_API_BASE = os.path.join(
    os.environ.get('OPENAI_BASE_URL', 'https://api.openai.com/v1/'),
    'chat/completions')

O1_MODEL_LIST = [
    'o1-preview-2024-09-12',
    'o1-mini-2024-09-12',
    'o1-preview',
    'o1-mini',
]


@MODELS.register_module()
class OpenAI(BaseAPIModel):
    """Model wrapper around OpenAI's models.

    Args:
        path (str): The name of OpenAI's model.
        max_seq_len (int): The maximum allowed sequence length of a model.
            Note that the length of prompt + generated tokens shall not exceed
            this value. Defaults to 2048.
        query_per_second (int): The maximum queries allowed per second
            between two consecutive calls of the API. Defaults to 1.
        retry (int): Number of retires if the API call fails. Defaults to 2.
        key (str or List[str]): OpenAI key(s). In particular, when it
            is set to "ENV", the key will be fetched from the environment
            variable $OPENAI_API_KEY, as how openai defaults to be. If it's a
            list, the keys will be used in round-robin manner. Defaults to
            'ENV'.
        org (str or List[str], optional): OpenAI organization(s). If not
            specified, OpenAI uses the default organization bound to each API
            key. If specified, the orgs will be posted with each request in
            round-robin manner. Defaults to None.
        meta_template (Dict, optional): The model's meta prompt
            template if needed, in case the requirement of injecting or
            wrapping of any meta instructions.
        openai_api_base (str): The base url of OpenAI's API. Defaults to
            'https://api.openai.com/v1/chat/completions'.
        openai_proxy_url (str, optional): An optional proxy url to use when
            connecting to OpenAI's API. When set to 'ENV', the url will be
            fetched from the environment variable $OPENAI_PROXY_URL.
            Defaults to None.
        mode (str, optional): The method of input truncation when input length
            exceeds max_seq_len. 'front','mid' and 'rear' represents the part
            of input to truncate. Defaults to 'none'.
        temperature (float, optional): What sampling temperature to use.
            If not None, will override the temperature in the `generate()`
            call. Defaults to None.
        tokenizer_path (str, optional): The path to the tokenizer. Use path if
            'tokenizer_path' is None, otherwise use the 'tokenizer_path'.
            Defaults to None.
        extra_body (Dict, optional): Add additional JSON properties to
            the request
    """

    is_api: bool = True

    def __init__(self,
                 path: str = 'gpt-3.5-turbo',
                 max_seq_len: int = 4096,
                 query_per_second: int = 1,
                 rpm_verbose: bool = False,
                 retry: int = 2,
                 key: Union[str, List[str]] = 'ENV',
                 org: Optional[Union[str, List[str]]] = None,
                 meta_template: Optional[Dict] = None,
                 openai_api_base: str = OPENAI_API_BASE,
                 openai_proxy_url: Optional[str] = None,
                 mode: str = 'none',
                 logprobs: Optional[bool] = False,
                 top_logprobs: Optional[int] = None,
                 temperature: Optional[float] = 0.0,
                 tokenizer_path: Optional[str] = None,
                 extra_body: Optional[Dict] = None,
                 max_completion_tokens: int = 16384,
                 verbose: bool = False,
                 is_chat: bool = True,
                 **kwargs):

        super().__init__(path=path,
                         max_seq_len=max_seq_len,
                         meta_template=meta_template,
                         query_per_second=query_per_second,
                         rpm_verbose=rpm_verbose,
                         retry=retry,
                         verbose=verbose)
        import tiktoken
        self.tiktoken = tiktoken
        self.temperature = temperature
        assert mode in ['none', 'front', 'mid', 'rear']
        self.mode = mode
        self.logprobs = logprobs
        self.top_logprobs = top_logprobs
        self.tokenizer_path = tokenizer_path
        self.hf_tokenizer = None
        self.extra_body = extra_body

        if isinstance(key, str):
            if key == 'ENV':
                if 'OPENAI_API_KEY' not in os.environ:
                    raise ValueError('OpenAI API key is not set.')
                self.keys = os.getenv('OPENAI_API_KEY').split(',')
            else:
                self.keys = [key]
        else:
            self.keys = key

        # record invalid keys and skip them when requesting API
        # - keys have insufficient_quota
        self.invalid_keys = set()

        self.key_ctr = 0
        if isinstance(org, str):
            self.orgs = [org]
        else:
            self.orgs = org
        self.org_ctr = 0
        self.url = openai_api_base

        if openai_proxy_url == 'ENV':
            if 'OPENAI_PROXY_URL' not in os.environ:
                raise ValueError('OPENAI_PROXY_URL is not set.')
            self.proxy_url = os.getenv('OPENAI_PROXY_URL')
        else:
            self.proxy_url = openai_proxy_url

        self.path = path
        self.max_completion_tokens = max_completion_tokens
        self.logger.warning(
            f'Max Completion tokens for {path} is :{max_completion_tokens}')
        self.is_chat = is_chat

    def generate(self,
                 inputs: List[PromptType],
                 max_out_len: int = 512,
                 temperature: float = 0.7,
                 **kwargs) -> List[str]:
        """Generate results given a list of inputs.

        Args:
            inputs (List[PromptType]): A list of strings or PromptDicts.
                The PromptDict should be organized in OpenCompass'
                API format.
            max_out_len (int): The maximum length of the output.
            temperature (float): What sampling temperature to use,
                between 0 and 2. Higher values like 0.8 will make the output
                more random, while lower values like 0.2 will make it more
                focused and deterministic. Defaults to 0.7.

        Returns:
            List[str]: A list of generated strings.
        """
        if self.temperature is not None:
            temperature = self.temperature

        with ThreadPoolExecutor() as executor:
            results = list(
                executor.map(self._generate, inputs,
                             [max_out_len] * len(inputs),
                             [temperature] * len(inputs)))
        return results

    def _generate(self, input: PromptType, max_out_len: int,
                  temperature: float) -> str:
        """Generate results given a list of inputs.

        Args:
            inputs (PromptType): A string or PromptDict.
                The PromptDict should be organized in OpenCompass'
                API format.
            max_out_len (int): The maximum length of the output.
            temperature (float): What sampling temperature to use,
                between 0 and 2. Higher values like 0.8 will make the output
                more random, while lower values like 0.2 will make it more
                focused and deterministic.

        Returns:
            str: The generated string.
        """
        assert isinstance(input, (str, PromptList))

        # max num token for gpt-3.5-turbo is 4097
        # Most models' token limits are above 32k
        context_window = 32768
        if '32k' in self.path:
            context_window = 32768
        elif '16k' in self.path:
            context_window = 16384
        elif 'gpt-4' in self.path:
            context_window = 8192
        elif 'gpt-3.5' in self.path:
            context_window = 4097

        # will leave 100 tokens as prompt buffer, triggered if input is str
        if isinstance(input, str) and self.mode != 'none':
            context_window = self.max_seq_len
            input = self.bin_trim(input, context_window - 100 - max_out_len)

        if isinstance(input, str):
            messages = [{'role': 'user', 'content': input}]
        else:
            messages = []
            for item in input:
                msg = {'content': item['prompt']}
                if item['role'] == 'HUMAN':
                    msg['role'] = 'user'
                elif item['role'] == 'BOT':
                    msg['role'] = 'assistant'
                elif item['role'] == 'SYSTEM':
                    msg['role'] = 'system'
                messages.append(msg)

        # Examples of messages:
        #   [{'role': 'user', 'content': 'Say this is a test'}]
        #   [{'role': 'system', 'content': 'You are a helpful assistant.'}, {'role': 'user', 'content': 'Hi, who are you?'}, {'role': 'assistant', 'content': 'I am AI assistant.'}]

        # Hold out 100 tokens due to potential errors in tiktoken calculation
        max_out_len = min(
            max_out_len, context_window - self.get_token_len(str(input)) - 100)
        if max_out_len <= 0:
            return ''

        max_num_retries = 0
        while max_num_retries < self.retry:
            self.wait()

            with Lock():
                if len(self.invalid_keys) == len(self.keys):
                    raise RuntimeError('All keys have insufficient quota.')

                # find the next valid key
                while True:
                    self.key_ctr += 1
                    if self.key_ctr == len(self.keys):
                        self.key_ctr = 0

                    if self.keys[self.key_ctr] not in self.invalid_keys:
                        break

                key = self.keys[self.key_ctr]

            header = {
                'Authorization': f'Bearer {key}',
                'content-type': 'application/json',
                'api-key': key,
            }

            if self.orgs:
                with Lock():
                    self.org_ctr += 1
                    if self.org_ctr == len(self.orgs):
                        self.org_ctr = 0
                header['OpenAI-Organization'] = self.orgs[self.org_ctr]

            try:
                if self.is_chat:
                    data = dict(
                        model=self.path,
                        messages=messages,
                        max_tokens=max_out_len,
                        n=1,
                        logprobs=self.logprobs,
                        top_logprobs=self.top_logprobs,
                        stop=None,
                        temperature=temperature,
                    )
                else:
                    # TODO: This is a temporary solution for non-chat models.
                    input_prompts = []
                    for msg in messages:
                        input_prompts.append(msg['content'])

                    data = dict(
                        model=self.path,
                        prompt='\n'.join(input_prompts),
                        max_tokens=max_out_len,
                        temperature=temperature,
                    )

                def remove_none_val(input_d: dict):
                    return {k: v for k, v in input_d.items() if v is not None}
                data = remove_none_val(data)

                raw_response = requests.post(self.url,
                                             headers=header,
                                             data=json.dumps(data))

            except requests.ConnectionError:
                self.logger.error('Got connection error, retrying...')
                continue
            try:
                response = raw_response.json()
            except requests.JSONDecodeError:
                self.logger.error('JsonDecode error, got',
                                  str(raw_response.content))
                continue
            self.logger.debug(str(response))
            try:
                if self.logprobs:
                    return response['choices']
                else:
                    if self.is_chat:
                        return response['choices'][0]['message']['content'].strip()
                    else:
                        return response['choices'][0]['text'].strip()
            except KeyError:
                if 'error' in response:
                    if response['error']['code'] == 'rate_limit_exceeded':
                        time.sleep(10)
                        self.logger.warn('Rate limit exceeded, retrying...')
                        continue
                    elif response['error']['code'] == 'insufficient_quota':
                        self.invalid_keys.add(key)
                        self.logger.warn(f'insufficient_quota key: {key}')
                        continue
                    elif response['error']['code'] == 'invalid_prompt':
                        self.logger.warn('Invalid prompt:', str(input))
                        return ''
                    elif response['error']['type'] == 'invalid_prompt':
                        self.logger.warn('Invalid prompt:', str(input))
                        return ''

                    self.logger.error('Find error message in response: ',
                                      str(response['error']))
            max_num_retries += 1

        raise RuntimeError('Calling OpenAI failed after retrying for '
                           f'{max_num_retries} times. Check the logs for '
                           'details.')

    def get_token_len(self, prompt: str) -> int:
        """Get lengths of the tokenized string. Only English and Chinese
        characters are counted for now. Users are encouraged to override this
        method if more accurate length is needed.

        Args:
            prompt (str): Input string.

        Returns:
            int: Length of the input tokens
        """
        if self.tokenizer_path:
            try:
                enc = self.tiktoken.encoding_for_model(self.tokenizer_path)
                return len(enc.encode(prompt))
            except Exception:
                from transformers import AutoTokenizer
                if self.hf_tokenizer is None:
                    self.hf_tokenizer = AutoTokenizer.from_pretrained(
                        self.tokenizer_path)
                return len(self.hf_tokenizer(prompt).input_ids)
        else:
            enc = self.tiktoken.encoding_for_model(self.path)
            return len(enc.encode(prompt))

    def bin_trim(self, prompt: str, num_token: int) -> str:
        """Get a suffix of prompt which is no longer than num_token tokens.

        Args:
            prompt (str): Input string.
            num_token (int): The upper bound of token numbers.

        Returns:
            str: The trimmed prompt.
        """
        token_len = self.get_token_len(prompt)
        if token_len <= num_token:
            return prompt
        pattern = re.compile(r'[\u4e00-\u9fa5]')
        if pattern.search(prompt):
            words = list(jieba.cut(prompt, cut_all=False))
            sep = ''
        else:
            words = prompt.split(' ')
            sep = ' '

        l, r = 1, len(words)
        while l + 2 < r:
            mid = (l + r) // 2
            if self.mode == 'front':
                cur_prompt = sep.join(words[-mid:])
            elif self.mode == 'mid':
                cur_prompt = sep.join(words[:mid]) + sep.join(words[-mid:])
            elif self.mode == 'rear':
                cur_prompt = sep.join(words[:mid])

            if self.get_token_len(cur_prompt) <= num_token:
                l = mid  # noqa: E741
            else:
                r = mid

        if self.mode == 'front':
            prompt = sep.join(words[-l:])
        elif self.mode == 'mid':
            prompt = sep.join(words[:l]) + sep.join(words[-l:])
        elif self.mode == 'rear':
            prompt = sep.join(words[:l])
        return prompt


class OpenAISDK(OpenAI):

<<<<<<< HEAD
    def __init__(self,
                 path: str = 'gpt-3.5-turbo',
                 max_seq_len: int = 4096,
                 query_per_second: int = 1,
                 rpm_verbose: bool = False,
                 retry: int = 2,
                 key: Union[str, List[str]] = 'ENV',
                 org: Optional[Union[str, List[str]]] = None,
                 meta_template: Optional[Dict] = None,
                 openai_api_base: str = OPENAI_API_BASE,
                 openai_proxy_url: Optional[str] = None,
                 mode: str = 'none',
                 logprobs: Optional[bool] = False,
                 top_logprobs: Optional[int] = None,
                 temperature: Optional[float] = 0.0,
                 tokenizer_path: Optional[str] = None,
                 extra_body: Optional[Dict] = None):
        super().__init__(path, max_seq_len, query_per_second, rpm_verbose,
                         retry, key, org, meta_template, openai_api_base,
                         openai_proxy_url, mode, logprobs, top_logprobs,
                         temperature, tokenizer_path, extra_body)
=======
    def __init__(
        self,
        path: str = 'gpt-3.5-turbo',
        max_seq_len: int = 4096,
        query_per_second: int = 1,
        rpm_verbose: bool = False,
        retry: int = 2,
        key: str | List[str] = 'ENV',
        org: str | List[str] | None = None,
        meta_template: Dict | None = None,
        openai_api_base: str = OPENAI_API_BASE,
        openai_proxy_url: Optional[str] = None,
        mode: str = 'none',
        logprobs: bool | None = False,
        top_logprobs: int | None = None,
        temperature: float | None = None,
        tokenizer_path: str | None = None,
        extra_body: Dict | None = None,
        max_completion_tokens: int = 16384,
        verbose: bool = False,
        status_code_mappings: dict = {},
    ):
        super().__init__(path,
                         max_seq_len,
                         query_per_second,
                         rpm_verbose,
                         retry,
                         key,
                         org,
                         meta_template,
                         openai_api_base,
                         openai_proxy_url,
                         mode,
                         logprobs,
                         top_logprobs,
                         temperature,
                         tokenizer_path,
                         extra_body,
                         verbose=verbose,
                         max_completion_tokens=max_completion_tokens)
>>>>>>> b0637790
        from openai import OpenAI

        if self.proxy_url is None:
            self.openai_client = OpenAI(base_url=openai_api_base, api_key=key)
        else:
            proxies = {
                'http://': self.proxy_url,
                'https://': self.proxy_url,
            }

            self.openai_client = OpenAI(
                base_url=openai_api_base,
                api_key=key,
                http_client=httpx.Client(proxies=proxies))
<<<<<<< HEAD
=======
        if self.verbose:
            self.logger.info(f'Used openai_client: {self.openai_client}')
        self.status_code_mappings = status_code_mappings
>>>>>>> b0637790

    def _generate(self,
                  input: Union[str, PromptList],
                  max_out_len: int,
                  temperature: float) -> str:
        from openai import APIStatusError, BadRequestError
        assert isinstance(input, (str, PromptList))

        # max num token for gpt-3.5-turbo is 4097
        # Most models' token limits are above 32k
        context_window = 32768
        if '32k' in self.path:
            context_window = 32768
        elif '16k' in self.path:
            context_window = 16384
        elif 'gpt-4' in self.path:
            context_window = 8192
        elif 'gpt-3.5' in self.path:
            context_window = 4097

        # will leave 100 tokens as prompt buffer, triggered if input is str
        if isinstance(input, str) and self.mode != 'none':
            context_window = self.max_seq_len
            input = self.bin_trim(input, context_window - 100 - max_out_len)

        if isinstance(input, str):
            messages = [{'role': 'user', 'content': input}]
        else:
            messages = []
            for item in input:
                msg = {'content': item['prompt']}
                if item['role'] == 'HUMAN':
                    msg['role'] = 'user'
                elif item['role'] == 'BOT':
                    msg['role'] = 'assistant'
                elif item['role'] == 'SYSTEM':
                    msg['role'] = 'system'
                messages.append(msg)

        # Hold out 100 tokens due to potential errors in tiktoken calculation
        # try:
        #     max_out_len = min(
        #         max_out_len,
        #         context_window - self.get_token_len(str(input)) - 100)
        # except KeyError:
        #     max_out_len = max_out_len
        # if max_out_len <= 0:
        #     return ''

        num_retries = 0
        while num_retries < self.retry:
            self.wait()
            try:
                responses = self.openai_client.chat.completions.create(
                    model=self.path,
                    max_tokens=max_out_len,
                    n=1,
                    temperature=self.temperature,
                    messages=messages,
                    extra_body=self.extra_body,
                )
<<<<<<< HEAD
=======

            try:
                if self.verbose:
                    self.logger.info('Start calling OpenAI API')
                responses = self.openai_client.chat.completions.create(
                    **query_data)
                if self.verbose:
                    self.logger.info(
                        'Successfully get response from OpenAI API')
                    try:
                        self.logger.info(responses)
                    except Exception as e:  # noqa F841
                        pass
                if not responses.choices:
                    self.logger.error(
                        'Response is empty, it is an internal server error \
                            from the API provider.')
>>>>>>> b0637790
                return responses.choices[0].message.content

            except (BadRequestError, APIStatusError) as e:
                # Handle BadRequest status
                # You can specify self.status_code_mappings to bypass \
                # API sensitivity blocks
                # For example: status_code_mappings={400: 'Input data \
                # may contain inappropriate content.'}
                status_code = e.status_code
                if (status_code is not None
                        and status_code in self.status_code_mappings):
                    error_message = self.status_code_mappings[status_code]
                    self.logger.info(f'Status Code: {status_code},\n'
                                     f'Original Error Message: {e},\n'
                                     f'Return Message: {error_message} ')
                    return error_message
                else:
                    self.logger.error(e)
            except Exception as e:
                self.logger.error(e)
            num_retries += 1
        raise RuntimeError('Calling OpenAI API failed after retrying for '
                           f'{self.retry} times. Check the logs for details.')


@MODELS.register_module()
class AsyncOpenAI(OpenAI):
    """
    Async version of OpenAI model.

    Args:
        path (str): The name of OpenAI's model.
        max_seq_len (int): The maximum allowed sequence length of a model.
            Note that the length of prompt + generated tokens shall not exceed
            this value. Defaults to 2048.
        query_per_second (int): The maximum queries allowed per second
            between two consecutive calls of the API. Defaults to 1.
        retry (int): Number of retires if the API call fails. Defaults to 2.
        key (str or List[str]): OpenAI key(s). In particular, when it
            is set to "ENV", the key will be fetched from the environment
            variable $OPENAI_API_KEY, as how openai defaults to be. If it's a
            list, the keys will be used in round-robin manner. Defaults to
            'ENV'.
        org (str or List[str], optional): OpenAI organization(s). If not
            specified, OpenAI uses the default organization bound to each API
            key. If specified, the orgs will be posted with each request in
            round-robin manner. Defaults to None.
        meta_template (Dict, optional): The model's meta prompt
            template if needed, in case the requirement of injecting or
            wrapping of any meta instructions.
        openai_api_base (str): The base url of OpenAI's API. Defaults to
            'https://api.openai.com/v1/chat/completions'.
        mode (str, optional): The method of input truncation when input length
            exceeds max_seq_len. 'front','mid' and 'rear' represents the part
            of input to truncate. Defaults to 'none'.
        temperature (float, optional): What sampling temperature to use.
            If not None, will override the temperature in the `generate()`
            call. Defaults to None.
    """

    def __init__(self, *args, **kwargs):

        super(AsyncOpenAI, self).__init__(*args, **kwargs)

    def generate(self,
                 inputs: List[PromptType],
                 max_out_len: int = 512,
                 temperature: float = 0.7,
                 **kwargs) -> List[str]:

        results = []

        if len(inputs) == 0:
            self.logger.error('Got empty input list in generate()')
            return results

        if self.temperature is not None:
            temperature = self.temperature

        inputs_batch = []

        for input_sample in inputs:

            if isinstance(input_sample, str):
                messages = [{'role': 'user', 'content': input_sample}]
            else:
                messages = []
                for item in input_sample:
                    msg = {'content': item['prompt']}
                    if item['role'] == 'HUMAN':
                        msg['role'] = 'user'
                    elif item['role'] == 'BOT':
                        msg['role'] = 'assistant'
                    elif item['role'] == 'SYSTEM':
                        msg['role'] = 'system'
                    messages.append(msg)

            inputs_batch.append(messages)

        infer_config = dict(
            temperature=temperature,
            max_tokens=max_out_len,
        )
        self.logger.info(f'>>infer_config: {infer_config}')
        self.logger.info(f'>>len of inputs_batch: {len(inputs_batch)}')

        request_config = XRequestConfig(**infer_config)

        resp_list = asyncio.run(
            OpenAIClientUtil.call_openai_batched(
                model_type=self.path,
                messages_batch=inputs_batch,
                request_config=request_config,
                base_url=self.url,
                is_chat=self.is_chat,
            )
        )

        self.logger.info(f'>> resp_list len: {len(resp_list)}')
        self.logger.info(f'>> resp_list[0]: {resp_list[0]}')

        return resp_list

    def get_token_len(self, prompt: str) -> int:
        """Get lengths of the tokenized string. Only English and Chinese
        characters are counted for now. Users are encouraged to override this
        method if more accurate length is needed.

        Args:
            prompt (str): Input string.

        Returns:
            int: Length of the input tokens
        """
        english_parts = re.findall(r'[A-Za-z0-9]+', prompt)
        chinese_parts = re.findall(r'[\u4e00-\u9FFF]+', prompt)

        # Count English words
        english_count = sum(len(part.split()) for part in english_parts)

        # Count Chinese words
        chinese_count = sum(len(part) for part in chinese_parts)

        return english_count + chinese_count


@MODELS.register_module()
class OpenAIExtra(OpenAI):
    """
    Model wrapper around OpenAI's models with extra features.
    Args:
        path (str): The name of OpenAI's model.
        max_seq_len (int): The maximum allowed sequence length of a model.
            Note that the length of prompt + generated tokens shall not exceed
            this value. Defaults to 2048.
        query_per_second (int): The maximum queries allowed per second
            between two consecutive calls of the API. Defaults to 1.
        retry (int): Number of retires if the API call fails. Defaults to 2.
        key (str or List[str]): OpenAI key(s). In particular, when it
            is set to "ENV", the key will be fetched from the environment
            variable $OPENAI_API_KEY, as how openai defaults to be. If it's a
            list, the keys will be used in round-robin manner. Defaults to
            'ENV'.
        org (str or List[str], optional): OpenAI organization(s). If not
            specified, OpenAI uses the default organization bound to each API
            key. If specified, the orgs will be posted with each request in
            round-robin manner. Defaults to None.
        meta_template (Dict, optional): The model's meta prompt
            template if needed, in case the requirement of injecting or
            wrapping of any meta instructions.
        openai_api_base (str): The base url of OpenAI's API. Defaults to
            'https://api.openai.com/v1/chat/completions'.
        mode (str, optional): The method of input truncation when input length
            exceeds max_seq_len. 'front','mid' and 'rear' represents the part
            of input to truncate. Defaults to 'none'.
        temperature (float, optional): What sampling temperature to use.
            If not None, will override the temperature in the `generate()`
            call. Defaults to None.
    """

    def __init__(self, *args, **kwargs):

        super(OpenAIExtra, self).__init__(*args, **kwargs)

    def get_token_len(self, prompt: str) -> int:
        """Get lengths of the tokenized string. Only English and Chinese
        characters are counted for now. Users are encouraged to override this
        method if more accurate length is needed.
        Args:
            prompt (str): Input string.
        Returns:
            int: Length of the input tokens
        """
        english_parts = re.findall(r'[A-Za-z0-9]+', prompt)
        chinese_parts = re.findall(r'[\u4e00-\u9FFF]+', prompt)

        # Count English words
        english_count = sum(len(part.split()) for part in english_parts)

        # Count Chinese words
        chinese_count = sum(len(part) for part in chinese_parts)

        return english_count + chinese_count<|MERGE_RESOLUTION|>--- conflicted
+++ resolved
@@ -419,7 +419,6 @@
 
 class OpenAISDK(OpenAI):
 
-<<<<<<< HEAD
     def __init__(self,
                  path: str = 'gpt-3.5-turbo',
                  max_seq_len: int = 4096,
@@ -441,48 +440,6 @@
                          retry, key, org, meta_template, openai_api_base,
                          openai_proxy_url, mode, logprobs, top_logprobs,
                          temperature, tokenizer_path, extra_body)
-=======
-    def __init__(
-        self,
-        path: str = 'gpt-3.5-turbo',
-        max_seq_len: int = 4096,
-        query_per_second: int = 1,
-        rpm_verbose: bool = False,
-        retry: int = 2,
-        key: str | List[str] = 'ENV',
-        org: str | List[str] | None = None,
-        meta_template: Dict | None = None,
-        openai_api_base: str = OPENAI_API_BASE,
-        openai_proxy_url: Optional[str] = None,
-        mode: str = 'none',
-        logprobs: bool | None = False,
-        top_logprobs: int | None = None,
-        temperature: float | None = None,
-        tokenizer_path: str | None = None,
-        extra_body: Dict | None = None,
-        max_completion_tokens: int = 16384,
-        verbose: bool = False,
-        status_code_mappings: dict = {},
-    ):
-        super().__init__(path,
-                         max_seq_len,
-                         query_per_second,
-                         rpm_verbose,
-                         retry,
-                         key,
-                         org,
-                         meta_template,
-                         openai_api_base,
-                         openai_proxy_url,
-                         mode,
-                         logprobs,
-                         top_logprobs,
-                         temperature,
-                         tokenizer_path,
-                         extra_body,
-                         verbose=verbose,
-                         max_completion_tokens=max_completion_tokens)
->>>>>>> b0637790
         from openai import OpenAI
 
         if self.proxy_url is None:
@@ -497,12 +454,6 @@
                 base_url=openai_api_base,
                 api_key=key,
                 http_client=httpx.Client(proxies=proxies))
-<<<<<<< HEAD
-=======
-        if self.verbose:
-            self.logger.info(f'Used openai_client: {self.openai_client}')
-        self.status_code_mappings = status_code_mappings
->>>>>>> b0637790
 
     def _generate(self,
                   input: Union[str, PromptList],
@@ -564,44 +515,7 @@
                     messages=messages,
                     extra_body=self.extra_body,
                 )
-<<<<<<< HEAD
-=======
-
-            try:
-                if self.verbose:
-                    self.logger.info('Start calling OpenAI API')
-                responses = self.openai_client.chat.completions.create(
-                    **query_data)
-                if self.verbose:
-                    self.logger.info(
-                        'Successfully get response from OpenAI API')
-                    try:
-                        self.logger.info(responses)
-                    except Exception as e:  # noqa F841
-                        pass
-                if not responses.choices:
-                    self.logger.error(
-                        'Response is empty, it is an internal server error \
-                            from the API provider.')
->>>>>>> b0637790
                 return responses.choices[0].message.content
-
-            except (BadRequestError, APIStatusError) as e:
-                # Handle BadRequest status
-                # You can specify self.status_code_mappings to bypass \
-                # API sensitivity blocks
-                # For example: status_code_mappings={400: 'Input data \
-                # may contain inappropriate content.'}
-                status_code = e.status_code
-                if (status_code is not None
-                        and status_code in self.status_code_mappings):
-                    error_message = self.status_code_mappings[status_code]
-                    self.logger.info(f'Status Code: {status_code},\n'
-                                     f'Original Error Message: {e},\n'
-                                     f'Return Message: {error_message} ')
-                    return error_message
-                else:
-                    self.logger.error(e)
             except Exception as e:
                 self.logger.error(e)
             num_retries += 1
