--- conflicted
+++ resolved
@@ -49,11 +49,7 @@
         self.token_bucket = TokenBucket(query_per_second)
         self.template_parser = APITemplateParser(meta_template)
         self.logger = get_logger()
-<<<<<<< HEAD
-        self.generation_kwargs = dict()
-=======
         self.generation_kwargs = generation_kwargs
->>>>>>> 5329724b
 
     @abstractmethod
     def generate(self, inputs: List[PromptType],
