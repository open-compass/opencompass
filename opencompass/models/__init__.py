--- conflicted
+++ resolved
@@ -1,7 +1,4 @@
-<<<<<<< HEAD
-=======
 from .alaya import AlayaLM  # noqa: F401
->>>>>>> 80a5f7e2
 from .ai360_api import AI360GPT  # noqa: F401
 from .baichuan_api import BaiChuan  # noqa: F401
 from .baidu_api import ERNIEBot  # noqa: F401
