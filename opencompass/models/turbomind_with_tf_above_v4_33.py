--- conflicted
+++ resolved
@@ -163,11 +163,6 @@
         gen_config = GenerationConfig(**gen_config)
         self.logger.info('Generation Config of LMdeploy: ')
         self.logger.info(gen_config)
-<<<<<<< HEAD
-=======
-
-
->>>>>>> 7f2aeeff
 
         results = []
         outputs = self.pipe(messages, gen_config=gen_config, do_preprocess=False)
