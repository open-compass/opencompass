DATASETS_MAPPING = {
    # ADVGLUE Datasets
    "opencompass/advglue-dev": {
        "ms_id": None,
        "hf_id": None,
        "local": "./data/adv_glue/dev_ann.json",
    },
    # AGIEval Datasets
    "opencompass/agieval": {
        "ms_id": "opencompass/agieval",
        "hf_id": "opencompass/agieval",
        "local": "./data/AGIEval/data/v1/",
    },
    # ARC Datasets(Test)
    "opencompass/ai2_arc-test": {
        "ms_id": "opencompass/ai2_arc",
        "hf_id": "opencompass/ai2_arc",
        "local": "./data/ARC/ARC-c/ARC-Challenge-Test.jsonl",
    },
    "opencompass/ai2_arc-dev": {
        "ms_id": "opencompass/ai2_arc",
        "hf_id": "opencompass/ai2_arc",
        "local": "./data/ARC/ARC-c/ARC-Challenge-Dev.jsonl",
    },
    "opencompass/ai2_arc-easy-dev": {
        "ms_id": "opencompass/ai2_arc",
        "hf_id": "opencompass/ai2_arc",
        "local": "./data/ARC/ARC-e/ARC-Easy-Dev.jsonl",
    },
    # Matbench
    "opencompass/Matbench": {
    # "ms_id": "opencompass/Matbench",
    "hf_id": "opencompass/Matbench",
    "local": "./data/Matbench",
    },
    # BBH
    "opencompass/bbh": {
        "ms_id": "opencompass/bbh",
        "hf_id": "opencompass/bbh",
        "local": "./data/BBH/data",
    },
    # bbeh
    "opencompass/bbeh": {
        "ms_id": "",
        "hf_id": "",
        "local": "./data/bbeh/",
    },
    # C-Eval
    "opencompass/ceval-exam": {
        "ms_id": "opencompass/ceval-exam",
        "hf_id": "opencompass/ceval-exam",
        "local": "./data/ceval/formal_ceval",
    },
    # AFQMC
    "opencompass/afqmc-dev": {
        "ms_id": "opencompass/afqmc",
        "hf_id": "opencompass/afqmc",
        "local": "./data/CLUE/AFQMC/dev.json",
    },
    # CMNLI
    "opencompass/cmnli-dev": {
        "ms_id": "opencompass/cmnli",
        "hf_id": "opencompass/cmnli",
        "local": "./data/CLUE/cmnli/cmnli_public/dev.json",
    },
    # OCNLI
    "opencompass/OCNLI-dev": {
        "ms_id": "opencompass/OCNLI",
        "hf_id": "opencompass/OCNLI",
        "local": "./data/CLUE/OCNLI/dev.json",
    },
    # ChemBench
    "opencompass/ChemBench": {
        "ms_id": "opencompass/ChemBench",
        "hf_id": "opencompass/ChemBench",
        "local": "./data/ChemBench/",
    },
    # CMMLU
    "opencompass/cmmlu": {
        "ms_id": "opencompass/cmmlu",
        "hf_id": "opencompass/cmmlu",
        "local": "./data/cmmlu/",
    },
    # CommonsenseQA
    "opencompass/commonsense_qa": {
        "ms_id": "opencompass/commonsense_qa",
        "hf_id": "opencompass/commonsense_qa",
        "local": "./data/commonsenseqa",
    },
    # CMRC
    "opencompass/cmrc_dev": {
        "ms_id": "opencompass/cmrc_dev",
        "hf_id": "opencompass/cmrc_dev",
        "local": "./data/CLUE/CMRC/dev.json",
    },
    # DRCD_dev
    "opencompass/drcd_dev": {
        "ms_id": "opencompass/drcd_dev",
        "hf_id": "opencompass/drcd_dev",
        "local": "./data/CLUE/DRCD/dev.json",
    },
    # clozeTest_maxmin
    "opencompass/clozeTest_maxmin": {
        "ms_id": None,
        "hf_id": None,
        "local": "./data/clozeTest-maxmin/python/clozeTest.json",
    },
    # clozeTest_maxmin
    "opencompass/clozeTest_maxmin_answers": {
        "ms_id": None,
        "hf_id": None,
        "local": "./data/clozeTest-maxmin/python/answers.txt",
    },
    # Flores
    "opencompass/flores": {
        "ms_id": "opencompass/flores",
        "hf_id": "opencompass/flores",
        "local": "./data/flores_first100",
    },
    # MBPP
    "opencompass/mbpp": {
        "ms_id": "opencompass/mbpp",
        "hf_id": "opencompass/mbpp",
        "local": "./data/mbpp/mbpp.jsonl",
    },
    # 'opencompass/mbpp': {
    #     'ms_id': 'opencompass/mbpp',
    #     'hf_id': 'opencompass/mbpp',
    #     'local': './data/mbpp/mbpp.jsonl',
    # },
    "opencompass/sanitized_mbpp": {
        "ms_id": "opencompass/mbpp",
        "hf_id": "opencompass/mbpp",
        "local": "./data/mbpp/sanitized-mbpp.jsonl",
    },
    # GSM
    "opencompass/gsm8k": {
        "ms_id": "opencompass/gsm8k",
        "hf_id": "opencompass/gsm8k",
        "local": "./data/gsm8k/",
    },
    # HellaSwag
    "opencompass/hellaswag": {
        "ms_id": "opencompass/hellaswag",
        "hf_id": "opencompass/hellaswag",
        "local": "./data/hellaswag/hellaswag.jsonl",
    },
    # HellaSwagICE
    "opencompass/hellaswag_ice": {
        "ms_id": "opencompass/hellaswag",
        "hf_id": "opencompass/hellaswag",
        "local": "./data/hellaswag/",
    },
    # HumanEval
    "opencompass/humaneval": {
        "ms_id": "opencompass/humaneval",
        "hf_id": "opencompass/humaneval",
        "local": "./data/humaneval/human-eval-v2-20210705.jsonl",
    },
    # HumanEvalCN
    "opencompass/humaneval_cn": {
        "ms_id": "opencompass/humaneval",
        "hf_id": "opencompass/humaneval",
        "local": "./data/humaneval_cn/human-eval-cn-v2-20210705.jsonl",
    },
    #KORBENCH
    "opencompass/korbench": {
        "ms_id": "",
        "hf_id": "",
        "local": "./data/korbench",
    },
    # Lambada
    "opencompass/lambada": {
        "ms_id": "opencompass/lambada",
        "hf_id": "opencompass/lambada",
        "local": "./data/lambada/test.jsonl",
    },
    # LCSTS
    "opencompass/LCSTS": {
        "ms_id": "opencompass/LCSTS",
        "hf_id": "opencompass/LCSTS",
        "local": "./data/LCSTS",
    },
    # MATH
    "opencompass/math": {
        "ms_id": "opencompass/math",
        "hf_id": "opencompass/math",
        "local": "./data/math/",
    },
    # MMLU
    "opencompass/mmlu": {
        "ms_id": "opencompass/mmlu",
        "hf_id": "opencompass/mmlu",
        "local": "./data/mmlu/",
    },
    # MMLU_PRO
    "opencompass/mmlu_pro": {
        "ms_id": "",
        "hf_id": "",
        "local": "./data/mmlu_pro",
    },
    # MultiPL-E
    "opencompass/multipl_e": {
        "ms_id": "",
        "hf_id": "",
        "local": "./data/multipl_e",
    },
    # NQ
    "opencompass/natural_question": {
        "ms_id": "opencompass/natural_question",
        "hf_id": "opencompass/natural_question",
        "local": "./data/nq/",
    },
    # OpenBook QA-test
    "opencompass/openbookqa_test": {
        "ms_id": "opencompass/openbookqa",
        "hf_id": "opencompass/openbookqa",
        "local": "./data/openbookqa/Main/test.jsonl",
    },
    # OpenBook QA-fact
    "opencompass/openbookqa_fact": {
        "ms_id": "opencompass/openbookqa",
        "hf_id": "opencompass/openbookqa",
        "local": "./data/openbookqa/Additional/test_complete.jsonl",
    },
    # PIQA
    "opencompass/piqa": {
        "ms_id": "opencompass/piqa",
        "hf_id": "opencompass/piqa",
        "local": "./data/piqa",
    },
    # RACE
    "opencompass/race": {
        "ms_id": "opencompass/race",
        "hf_id": "opencompass/race",
        "local": "./data/race/",
    },
    # SIQA
    "opencompass/siqa": {
        "ms_id": "opencompass/siqa",
        "hf_id": "opencompass/siqa",
        "local": "./data/siqa",
    },
    # XStoryCloze
    "opencompass/xstory_cloze": {
        "ms_id": "opencompass/xstory_cloze",
        "hf_id": "opencompass/xstory_cloze",
        "local": "./data/xstory_cloze",
    },
    # StrategyQA
    "opencompass/strategy_qa": {
        "ms_id": "opencompass/strategy_qa",
        "hf_id": "opencompass/strategy_qa",
        "local": "./data/strategyqa/strategyQA_train.json",
    },
    # SummEdits
    "opencompass/summedits": {
        "ms_id": "opencompass/summedits",
        "hf_id": "opencompass/summedits",
        "local": "./data/summedits/summedits.jsonl",
    },
    # SuperGLUE
    "opencompass/boolq": {
        "ms_id": "opencompass/boolq",
        "hf_id": "opencompass/boolq",
        "local": "./data/SuperGLUE/BoolQ/val.jsonl",
    },
    # TriviaQA
    "opencompass/trivia_qa": {
        "ms_id": "opencompass/trivia_qa",
        "hf_id": "opencompass/trivia_qa",
        "local": "./data/triviaqa/",
    },
    # TydiQA
    "opencompass/tydiqa": {
        "ms_id": "opencompass/tydiqa",
        "hf_id": "opencompass/tydiqa",
        "local": "./data/tydiqa/",
    },
    # Winogrande
    "opencompass/winogrande": {
        "ms_id": "opencompass/winogrande",
        "hf_id": "opencompass/winogrande",
        "local": "./data/winogrande/",
    },
    # XSum
    "opencompass/xsum": {
        "ms_id": "opencompass/xsum",
        "hf_id": "opencompass/xsum",
        "local": "./data/Xsum/dev.jsonl",
    },
    # Longbench
    "opencompass/Longbench": {
        "ms_id": "",
        "hf_id": "THUDM/LongBench",
        "local": "./data/Longbench",
    },
    # Needlebench
    "opencompass/needlebench": {
        "ms_id": "",
        "hf_id": "opencompass/needlebench",
        "local": "./data/needlebench",
    },
    "opencompass/code_generation_lite": {
        "ms_id": "",
        "hf_id": "",
        "local": "./data/code_generation_lite",
    },
    "opencompass/execution-v2": {
        "ms_id": "",
        "hf_id": "",
        "local": "./data/execution-v2",
    },
    "opencompass/test_generation": {
        "ms_id": "",
        "hf_id": "",
        "local": "./data/test_generation",
    },
    "opencompass/aime2024": {
        "ms_id": "",
        "hf_id": "",
        "local": "./data/aime.jsonl",
    },
    "opencompass/aime2025": {
        "ms_id": "",
        "hf_id": "",
        "local": "./data/aime2025/aime2025.jsonl",
    },
    "opencompass/cmo_fib": {
        "ms_id": "",
        "hf_id": "",
        "local": "./data/cmo.jsonl",
    },
    "opencompass/nq_open": {
        "ms_id": "",
        "hf_id": "",
        "local": "./data/nq-open/",
    },
    "opencompass/GAOKAO-BENCH": {
        "ms_id": "",
        "hf_id": "",
        "local": "./data/GAOKAO-BENCH/data",
    },
    "opencompass/WikiBench": {
        "ms_id": "",
        "hf_id": "",
        "local": "./data/WikiBench/",
    },
    "opencompass/mmmlu_lite": {
        "ms_id": "",
        "hf_id": "",
        "local": "./data/mmmlu_lite",
    },
    "opencompass/mmmlu_lite": {
        "ms_id": "",
        "hf_id": "",
        "local": "./data/mmmlu_lite",
    },
    "opencompass/musr": {
        "ms_id": "",
        "hf_id": "",
        "local": "./data/musr",
    },
    "opencompass/babilong": {
        "ms_id": "",
        "hf_id": "",
        "local": "./data/babilong/data/",
    },
    "P-MMEval": {
        "ms_id": "",
        "hf_id": "",
        "local": "./data/P-MMEval/",
    },
    "opencompass/arc_prize_public_evaluation": {
        "ms_id": "",
        "hf_id": "",
        "local": "./data/arc_prize_public_evaluation",
    },
    "opencompass/simpleqa": {
        "ms_id": "",
        "hf_id": "",
        "local": "./data/simpleqa/simple_qa_test_set.csv",
    },
    "opencompass/chinese_simpleqa": {
        "ms_id": "",
        "hf_id": "",
        "local": "./data/chinese_simpleqa",
    },
    "opencompass/LiveMathBench202412": {
        "ms_id": "",
        "hf_id": "",
        "local": "./data/LiveMathBench/",
    },
    "opencompass/LiveMathBench": {
        "ms_id": "",
        "hf_id": "opencompass/LiveMathBench",
        "local": "./data/LiveMathBench/",
    },
    "opencompass/LiveReasonBench": {
        "ms_id": "",
        "hf_id": "",
        "local": "./data/LiveReasonBench/",
    },
    "opencompass/bigcodebench": {
        "ms_id": "",
        "hf_id": "",
        "local": "./data/bigcodebench/",
    },
    "opencompass/qabench": {
        "ms_id": "",
        "hf_id": "",
        "local": "./data/qabench",
    },
    "opencompass/livestembench": {
        "ms_id": "",
        "hf_id": "",
        "local": "./data/livestembench/",
    },
    "opencompass/longbenchv2": {
        "ms_id": "",
        "hf_id": "THUDM/LongBench-v2",
        "local": "./data/longbenchv2/data.json",
    },
    "opencompass/OlympiadBench": {
        "ms_id": "",
        "hf_id": "",
        "local": "./data/OlympiadBench",
    },
    "opencompass/ClimaQA-Gold": {
        "ms_id": "",
        "hf_id": "",
        "local": "./data/climaqa_gold",
    },
    "opencompass/ClimaQA-Silver": {
        "ms_id": "",
        "hf_id": "",
        "local": "./data/climaqa_silver",
    },
    "opencompass/PHYSICS-textonly": {
        "ms_id": "",
        "hf_id": "",
        "local": "./data/PHYSICS-textonly",
    },
     "opencompass/ChemBench4K": {
        "ms_id": "",
        "hf_id": "",
        "local": "./data/ChemBench4K",
    },
<<<<<<< HEAD
    "opencompass/srbench": {
        "ms_id": "",
        "hf_id": "",
        "local": "./data/srbench",
=======
    "opencompass/nejmaibench": {
        "ms_id": "",
        "hf_id": "",
        "local": "./data/nejmaibench/NEJM_All_Questions_And_Answers.csv",
    },
    "opencompass/humaneval_pro": {
        "ms_id": "",
        "hf_id": "",
        "local": "./data/humaneval_pro/humaneval_pro.json",
    },
    "opencompass/mbpp_pro": {
        "ms_id": "",
        "hf_id": "",
        "local": "./data/mbpp_pro/mbpp_pro.json",
    },
    "opencompass/medbullets": {
        "ms_id": "",
        "hf_id": "",
        "local": "./data/medbullets/medbullets.csv",
>>>>>>> d572761c
    },

}

DATASETS_URL = {
    "/climaqa_gold": {
        "url":
        "http://opencompass.oss-cn-shanghai.aliyuncs.com/datasets/data/climaqa_gold.zip",
        "md5": "310cd0dc96db2bbbce798c40e2163ac2",
    },
    "/climaqa_silver": {
        "url":
        "http://opencompass.oss-cn-shanghai.aliyuncs.com/datasets/data/climaqa_silver.zip",
        "md5": "acdd955f1c170539c5233c12f7227c58",
    },
    "/PHYSICS-textonly": {
        "url":
        "http://opencompass.oss-cn-shanghai.aliyuncs.com/datasets/data/PHYSICS-textonly.zip",
        "md5": "92be6846a22dd4da942ca43f0638c709",
    },
    "/OlympiadBench": {
        "url":
        "http://opencompass.oss-cn-shanghai.aliyuncs.com/datasets/data/OlympiadBench.zip",
        "md5": "97e8b1ae7f6170d94817288a8930ef00",
    },
    "/longbenchv2": {
        "url":
        "http://opencompass.oss-cn-shanghai.aliyuncs.com/datasets/data/longbenchv2.zip",
        "md5": "09b7e06e6f98c5cca8ad597b3d7b42f0",
    },
    "/livestembench": {
        "url":
        "http://opencompass.oss-cn-shanghai.aliyuncs.com/datasets/data/livestembench.zip",
        "md5": "0ff59d031c3dcff56a2e00e8c1489f5d",
    },
    "/musr": {
        "url":
        "http://opencompass.oss-cn-shanghai.aliyuncs.com/datasets/data/musr.zip",
        "md5": "7447d2a5bec4586035196102135e2af9",
    },
    "/mmlu/": {
        "url":
        "http://opencompass.oss-cn-shanghai.aliyuncs.com/datasets/data/mmlu.zip",
        "md5": "761310671509a239e41c4b717f7fab9c",
    },
    "/mmmlu_lite": {
        "url":
        "http://opencompass.oss-cn-shanghai.aliyuncs.com/datasets/data/mmmlu_lite.zip",
        "md5": "a776af1220e1826fd0608eda1bc4425e",
    },
    "/simpleqa": {
        "url":
        "http://opencompass.oss-cn-shanghai.aliyuncs.com/datasets/data/simpleqa.zip",
        "md5": "1d83fc2e15798d39cb265c9a3cb5195a",
    },
    "/chinese_simpleqa": {
        "url":
        "http://opencompass.oss-cn-shanghai.aliyuncs.com/datasets/data/chinese_simpleqa.zip",
        "md5": "4bdf854b291fc0ee29da57dc47ac47b5",
    },
    "/gpqa/": {
        "url":
        "http://opencompass.oss-cn-shanghai.aliyuncs.com/datasets/data/gpqa.zip",
        "md5": "2e9657959030a765916f1f2aca29140d",
    },
    "/CHARM/": {
        "url":
        "http://opencompass.oss-cn-shanghai.aliyuncs.com/datasets/data/CHARM.zip",
        "md5": "fdf51e955d1b8e0bb35bc1997eaf37cb",
    },
    "/ifeval/": {
        "url":
        "http://opencompass.oss-cn-shanghai.aliyuncs.com/datasets/data/ifeval.zip",
        "md5": "64d98b6f36b42e7390c9cef76cace75f",
    },
    "/mbpp/": {
        "url":
        "http://opencompass.oss-cn-shanghai.aliyuncs.com/datasets/data/mbpp.zip",
        "md5": "777739c90f04bce44096a5bc96c8f9e5",
    },
    "/cmmlu/": {
        "url":
        "http://opencompass.oss-cn-shanghai.aliyuncs.com/datasets/data/cmmlu.zip",
        "md5": "a59f4003d6918509a719ce3bc2a5d5bc",
    },
    "/math/": {
        "url":
        "http://opencompass.oss-cn-shanghai.aliyuncs.com/datasets/data/math.zip",
        "md5": "cb5b4c8378085929e20345174e731fdf",
    },
    "/hellaswag/": {
        "url":
        "http://opencompass.oss-cn-shanghai.aliyuncs.com/datasets/data/hellaswag.zip",
        "md5": "2b700a02ffb58571c7df8d8d0619256f",
    },
    "/BBH/": {
        "url":
        "http://opencompass.oss-cn-shanghai.aliyuncs.com/datasets/data/BBH.zip",
        "md5": "60c49f9bef5148aa7e1941328e96a554",
    },
    "/compass_arena/": {
        "url":
        "http://opencompass.oss-cn-shanghai.aliyuncs.com/datasets/data/compass_arena.zip",
        "md5": "cd59b54a179d16f2a858b359b60588f6",
    },
    "/TheoremQA/": {
        "url":
        "http://opencompass.oss-cn-shanghai.aliyuncs.com/datasets/data/TheoremQA.zip",
        "md5": "f2793b07bc26510d507aa710d9bd8622",
    },
    "/mathbench_v1/": {
        "url":
        "http://opencompass.oss-cn-shanghai.aliyuncs.com/datasets/data/mathbench_v1.zip",
        "md5": "50257a910ca43d1f61a610a79fdb16b5",
    },
    "/gsm8k/": {
        "url":
        "http://opencompass.oss-cn-shanghai.aliyuncs.com/datasets/data/gsm8k.zip",
        "md5": "901e5dc93a2889789a469da9850cdca8",
    },
    "/LCBench2023/": {
        "url":
        "http://opencompass.oss-cn-shanghai.aliyuncs.com/datasets/data/LCBench2023.zip",
        "md5": "e1a38c94a42ad1809e9e0650476a9306",
    },
    "/humaneval/": {
        "url":
        "http://opencompass.oss-cn-shanghai.aliyuncs.com/datasets/data/humaneval.zip",
        "md5": "88b1b89dc47b7121c81da6bcd85a69c3",
    },
    "/humanevalx": {
        "url":
        "http://opencompass.oss-cn-shanghai.aliyuncs.com/datasets/data/humanevalx.zip",
        "md5": "22930355c03fb73fb5bae14b50f1deb9",
    },
    "/ds1000_data": {
        "url":
        "http://opencompass.oss-cn-shanghai.aliyuncs.com/datasets/data/ds1000_data.zip",
        "md5": "1a4990aec04a2fd73ccfad12e2d43b43",
    },
    "/drop_simple_eval/": {
        "url":
        "http://opencompass.oss-cn-shanghai.aliyuncs.com/datasets/data/drop_simple_eval.zip",
        "md5": "c912afe5b4a63509851cf16e6b91830e",
    },
    "subjective/alignment_bench/": {
        "url":
        "http://opencompass.oss-cn-shanghai.aliyuncs.com/datasets/data/alignment_bench.zip",
        "md5": "d8ae9a0398526479dbbcdb80fafabceb",
    },
    "subjective/alpaca_eval": {
        "url":
        "http://opencompass.oss-cn-shanghai.aliyuncs.com/datasets/data/alpaca_eval.zip",
        "md5": "d7399d63cb46c82f089447160ef49b6a",
    },
    "subjective/arena_hard": {
        "url":
        "http://opencompass.oss-cn-shanghai.aliyuncs.com/datasets/data/arena_hard.zip",
        "md5": "02cd09a482cb0f0cd9d2c2afe7a1697f",
    },
    "subjective/mtbench": {
        "url":
        "http://opencompass.oss-cn-shanghai.aliyuncs.com/datasets/data/mtbench.zip",
        "md5": "d1afc0787aeac7f1f24872742e161069",
    },
    "subjective/fofo": {
        "url":
        "http://opencompass.oss-cn-shanghai.aliyuncs.com/datasets/data/fofo.zip",
        "md5": "8a302712e425e27e4292a9369df5b9d3",
    },
    "subjective/followbench": {
        "url":
        "http://opencompass.oss-cn-shanghai.aliyuncs.com/datasets/data/followbench.zip",
        "md5": "da7a831817c969da15d1e78d4a245d8a",
    },
    "subjective/mtbench101": {
        "url":
        "http://opencompass.oss-cn-shanghai.aliyuncs.com/datasets/data/mtbench101.zip",
        "md5": "5d80257bc9929ebe5cfbf6d11184b04c",
    },
    "subjective/WildBench": {
        "url":
        "http://opencompass.oss-cn-shanghai.aliyuncs.com/datasets/data/wildbench.zip",
        "md5": "b06252857f1f8f44a17b1bfca4888ff4",
    },
    "/ruler/": {
        "url":
        "http://opencompass.oss-cn-shanghai.aliyuncs.com/datasets/data/ruler.zip",
        "md5": "c60bdfff3d02358067104cc1dea7c0f7",
    },
    "/scicode": {
        "url":
        "http://opencompass.oss-cn-shanghai.aliyuncs.com/datasets/data/scicode.zip",
        "md5": "9c6c64b8c70edc418f713419ea39989c",
    },
    "/commonsenseqa": {
        "url":
        "http://opencompass.oss-cn-shanghai.aliyuncs.com/datasets/data/commonsenseqa.zip",
        "md5": "c4a82fc07c81ae1462605f5d7fd2bb2e",
    },
    "FewCLUE": {
        "url":
        "http://opencompass.oss-cn-shanghai.aliyuncs.com/datasets/data/FewCLUE.zip",
        "md5": "7976e2bb0e9d885ffd3c55f7c5d4021e",
    },
    "/race": {
        "url":
        "http://opencompass.oss-cn-shanghai.aliyuncs.com/datasets/data/race.zip",
        "md5": "b758251764a264746cf45749c02363f9",
    },
    "/ARC": {
        "url":
        "http://opencompass.oss-cn-shanghai.aliyuncs.com/datasets/data/ARC.zip",
        "md5": "d720629b69f1a51cfe78bf65b00b44f6",
    },
    "/SuperGLUE": {
        "url":
        "http://opencompass.oss-cn-shanghai.aliyuncs.com/datasets/data/SuperGLUE.zip",
        "md5": "b60904915b0b61d1a04ea52280169936",
    },
    "SQuAD2.0": {
        "url":
        "http://opencompass.oss-cn-shanghai.aliyuncs.com/datasets/data/SQuAD2.0.zip",
        "md5": "1321cbf9349e1102a57d31d1b2bfdd7e",
    },
    "/Matbench":{
        "url":
        "http://opencompass.oss-cn-shanghai.aliyuncs.com/datasets/data/Matbench.zip",
        "md5": "99f9457f54f4f419da9556af56ac4c24",
    },
    "mmlu_pro": {
        "url":
        "http://opencompass.oss-cn-shanghai.aliyuncs.com/datasets/data/mmlu_pro.zip",
        "md5": "e3200c7380f4cea5f13c768f2815fabb",
    },
    "multipl_e": {
        "url":
        "http://opencompass.oss-cn-shanghai.aliyuncs.com/datasets/data/multipl_e.zip",
        "md5": "24462aac7a38a4a62f5c5e89eb614e20",
    },
    "/Longbench": {
        "url":
        "http://opencompass.oss-cn-shanghai.aliyuncs.com/datasets/data/Longbench.zip",
        "md5": "ab0cb9e520ae5cfb899bf38b564249bb",
    },
    "/needlebench": {
        "url":
        "http://opencompass.oss-cn-shanghai.aliyuncs.com/datasets/data/needlebench.zip",
        "md5": "dad5c903ebfea16eaf186b8997aeedad",
    },
    "/teval": {
        "url":
        "http://opencompass.oss-cn-shanghai.aliyuncs.com/datasets/data/teval.zip",
        "md5": "7628ab5891a26bf96ca17becfd044867",
    },
    "/code_generation_lite": {
        "url":
        "http://opencompass.oss-cn-shanghai.aliyuncs.com/datasets/data/code_generation_lite.zip",
        "md5": "ebcf8db56f5c817ca8202a542be30cb4",
    },
    "/execution-v2": {
        "url":
        "http://opencompass.oss-cn-shanghai.aliyuncs.com/datasets/data/execution-v2.zip",
        "md5": "019ef1a0686ee6ca34f51c8af104fcd9",
    },
    "/test_generation": {
        "url":
        "http://opencompass.oss-cn-shanghai.aliyuncs.com/datasets/data/test_generation.zip",
        "md5": "918a6ea2b1eee6f2b1314db3c21cb4c7",
    },
    "/aime2024": {
        "url":
        "http://opencompass.oss-cn-shanghai.aliyuncs.com/datasets/data/aime.zip",
        "md5": "fbe2d0577fc210962a549f8cea1a00c8",
    },
    "/aime2025": {
        "url":
        "http://opencompass.oss-cn-shanghai.aliyuncs.com/datasets/data/aime2025.zip",
        "md5": "aa18cd5d2e2de246c5397f5eb1e61004",
    },
    "/cmo": {
        "url":
        "http://opencompass.oss-cn-shanghai.aliyuncs.com/datasets/data/cmo.zip",
        "md5": "fad52c81290506a8ca74f46b5400d8fc",
    },
    "/nq-open": {
        "url":
        "http://opencompass.oss-cn-shanghai.aliyuncs.com/datasets/data/nq-open.zip",
        "md5": "a340521e5c9ec591227dcb367f718b25",
    },
    "/winogrande": {
        "url":
        "http://opencompass.oss-cn-shanghai.aliyuncs.com/datasets/data/winogrande.zip",
        "md5": "9e949a75eacc26ed4fd2b9aa870b495b",
    },
    "/triviaqa": {
        "url":
        "http://opencompass.oss-cn-shanghai.aliyuncs.com/datasets/data/triviaqa.zip",
        "md5": "e6a118d744236814926b2ec7ec66c034",
    },
    "/GAOKAO-BENCH": {
        "url":
        "http://opencompass.oss-cn-shanghai.aliyuncs.com/datasets/data/GAOKAO-BENCH.zip",
        "md5": "ba3c71b8b9db96d2a0664b977c4f9784",
    },
    "/WikiBench": {
        "url":
        "http://opencompass.oss-cn-shanghai.aliyuncs.com/datasets/data/WikiBench.zip",
        "md5": "6dac1d1a3133fe1effff185cbf71d928",
    },
    "/babilong": {
        "url":
        "http://opencompass.oss-cn-shanghai.aliyuncs.com/datasets/data/babilong.zip",
        "md5": "e400864c31bc58d29eaa3e199751f99b",
    },
    "/korbench": {
        "url":
        "http://opencompass.oss-cn-shanghai.aliyuncs.com/datasets/data/korbench.zip",
        "md5": "9107597d137e7362eaf7d218ddef7a6d",
    },
    "/bbeh": {
        "url": "http://opencompass.oss-cn-shanghai.aliyuncs.com/datasets/data/bbeh.zip",
        "md5": "43a3c2d73aee731ac68ac790bc9a358e",
    },
    "subjective/judgerbench": {
        "url":
        "http://opencompass.oss-cn-shanghai.aliyuncs.com/datasets/data/judgerbench.zip",
        "md5": "60d605883aa8cac9755819140ab42c6b"
    },
    "/arc_prize_public_evaluation": {
        "url":
        "http://opencompass.oss-cn-shanghai.aliyuncs.com/datasets/data/arc_prize_public_evaluation.zip",
        "md5": "367a33977651496efddba7670009807e"
    },
    "P-MMEval": {
        "url":
        "http://opencompass.oss-cn-shanghai.aliyuncs.com/datasets/data/pmmeval.zip",
        "md5": "09e401e6229a50647b9e13c429e634d1",
    },
    "LiveMathBench": {
        'url':
        "http://opencompass.oss-cn-shanghai.aliyuncs.com/datasets/data/LiveMathBench.zip",
        "md5": "d0781f9185c9bb50e81e6e3ca8c59013",
    },
    "bigcodebench": {
        "url":
        "http://opencompass.oss-cn-shanghai.aliyuncs.com/datasets/data/bigcodebench.zip",
        "md5": "270f399f4142b74f47ecff116cc3b21d"
    },
    "ChemBench4K": {
        "url":
        "http://opencompass.oss-cn-shanghai.aliyuncs.com/datasets/data/ChemBench4K.zip",
        "md5": "fc23fd21b2566a5dbbebfa4601d7779c"
    },
<<<<<<< HEAD
    "/srbench": {
        "url":
        "http://opencompass.oss-cn-shanghai.aliyuncs.com/datasets/data/srbench.zip",
        "md5": "ab6c5308f7930ac9fbc516ab757feef1"
    }
=======
    "nejmaibench": {
        "url":
        "http://opencompass.oss-cn-shanghai.aliyuncs.com/datasets/data/nejmaibench.zip",
        "md5": "e6082cae3596b3ebea73e23ba445b99e"
    },
    "humaneval_pro": {
        "url": "http://opencompass.oss-cn-shanghai.aliyuncs.com/datasets/data/humaneval_pro.zip",
        "md5": "4c6fe556e84e905e4f0902d699e46de5",
    },
    "mbpp_pro": {
        "url": "http://opencompass.oss-cn-shanghai.aliyuncs.com/datasets/data/mbpp_pro.zip",
        "md5": "eac330b8a0a8687f006265c9383503ce",
    },
    "medbullets": {
        "url": "http://opencompass.oss-cn-shanghai.aliyuncs.com/datasets/data/medbullets.zip",
        "md5": "b63130999c1f28d57acba1c7852639f8",
    },
>>>>>>> d572761c
}<|MERGE_RESOLUTION|>--- conflicted
+++ resolved
@@ -446,12 +446,10 @@
         "hf_id": "",
         "local": "./data/ChemBench4K",
     },
-<<<<<<< HEAD
     "opencompass/srbench": {
         "ms_id": "",
         "hf_id": "",
         "local": "./data/srbench",
-=======
     "opencompass/nejmaibench": {
         "ms_id": "",
         "hf_id": "",
@@ -471,7 +469,6 @@
         "ms_id": "",
         "hf_id": "",
         "local": "./data/medbullets/medbullets.csv",
->>>>>>> d572761c
     },
 
 }
@@ -826,13 +823,11 @@
         "http://opencompass.oss-cn-shanghai.aliyuncs.com/datasets/data/ChemBench4K.zip",
         "md5": "fc23fd21b2566a5dbbebfa4601d7779c"
     },
-<<<<<<< HEAD
     "/srbench": {
         "url":
         "http://opencompass.oss-cn-shanghai.aliyuncs.com/datasets/data/srbench.zip",
         "md5": "ab6c5308f7930ac9fbc516ab757feef1"
     }
-=======
     "nejmaibench": {
         "url":
         "http://opencompass.oss-cn-shanghai.aliyuncs.com/datasets/data/nejmaibench.zip",
@@ -850,5 +845,4 @@
         "url": "http://opencompass.oss-cn-shanghai.aliyuncs.com/datasets/data/medbullets.zip",
         "md5": "b63130999c1f28d57acba1c7852639f8",
     },
->>>>>>> d572761c
 }