DATASETS_MAPPING = {
<<<<<<< HEAD
    # Mol Instructions
    "opencompass/mol-instructions": {
        "ms_id": None,
        "hf_id": None,
        "local": "./data/mol-instructions",
=======
    # Bio Task Data
    "opencompass/biology-instruction":{
        "ms_id": None,
        "hf_id": None,
        "local": "./data/biology-instruction",
    },
    # OpenSWI
    "opencompass/openswi":{
        "ms_id": None,
        "hf_id": None,
        "local": "./data/OpenSWI-1k-v1",
>>>>>>> 31fd7ac9
    },
    # KLCE Datasets
    "opencompass/kcle":{
        "ms_id": None,
        "hf_id": None,
        "local": "./data/kcle_diamond.jsonl",
    },
    "opencompass/kcle_fix": {
        "ms_id": None,
        "hf_id": None,
        "local": "./data/kcle_diamond_fix_251029.jsonl",
    },
    # ADVGLUE Datasets
    "opencompass/advglue-dev": {
        "ms_id": None,
        "hf_id": None,
        "local": "./data/adv_glue/dev_ann.json",
    },
    # AGIEval Datasets
    "opencompass/agieval": {
        "ms_id": "opencompass/agieval",
        "hf_id": "opencompass/agieval",
        "local": "./data/AGIEval/data/v1/",
    },
    # ARC Datasets(Test)
    "opencompass/ai2_arc-test": {
        "ms_id": "opencompass/ai2_arc",
        "hf_id": "opencompass/ai2_arc",
        "local": "./data/ARC/ARC-c/ARC-Challenge-Test.jsonl",
    },
    "opencompass/ai2_arc-dev": {
        "ms_id": "opencompass/ai2_arc",
        "hf_id": "opencompass/ai2_arc",
        "local": "./data/ARC/ARC-c/ARC-Challenge-Dev.jsonl",
    },
    "opencompass/ai2_arc-easy-dev": {
        "ms_id": "opencompass/ai2_arc",
        "hf_id": "opencompass/ai2_arc",
        "local": "./data/ARC/ARC-e/ARC-Easy-Dev.jsonl",
    },
    # Matbench
    "opencompass/Matbench": {
    # "ms_id": "opencompass/Matbench",
    "hf_id": "opencompass/Matbench",
    "local": "./data/Matbench",
    },
    # BBH
    "opencompass/bbh": {
        "ms_id": "opencompass/bbh",
        "hf_id": "opencompass/bbh",
        "local": "./data/BBH/data",
    },
    # bbeh
    "opencompass/bbeh": {
        "ms_id": "",
        "hf_id": "",
        "local": "./data/bbeh/",
    },
    # C-Eval
    "opencompass/ceval-exam": {
        "ms_id": "opencompass/ceval-exam",
        "hf_id": "opencompass/ceval-exam",
        "local": "./data/ceval/formal_ceval",
    },
    # AFQMC
    "opencompass/afqmc-dev": {
        "ms_id": "opencompass/afqmc",
        "hf_id": "opencompass/afqmc",
        "local": "./data/CLUE/AFQMC/dev.json",
    },
    # CMNLI
    "opencompass/cmnli-dev": {
        "ms_id": "opencompass/cmnli",
        "hf_id": "opencompass/cmnli",
        "local": "./data/CLUE/cmnli/cmnli_public/dev.json",
    },
    # OCNLI
    "opencompass/OCNLI-dev": {
        "ms_id": "opencompass/OCNLI",
        "hf_id": "opencompass/OCNLI",
        "local": "./data/CLUE/OCNLI/dev.json",
    },
    # ChemBench
    "opencompass/ChemBench": {
        "ms_id": "opencompass/ChemBench",
        "hf_id": "opencompass/ChemBench",
        "local": "./data/ChemBench/",
    },
    # CMMLU
    "opencompass/cmmlu": {
        "ms_id": "opencompass/cmmlu",
        "hf_id": "opencompass/cmmlu",
        "local": "./data/cmmlu/",
    },
    # CommonsenseQA
    "opencompass/commonsense_qa": {
        "ms_id": "opencompass/commonsense_qa",
        "hf_id": "opencompass/commonsense_qa",
        "local": "./data/commonsenseqa",
    },
    # CMRC
    "opencompass/cmrc_dev": {
        "ms_id": "opencompass/cmrc_dev",
        "hf_id": "opencompass/cmrc_dev",
        "local": "./data/CLUE/CMRC/dev.json",
    },
    # DRCD_dev
    "opencompass/drcd_dev": {
        "ms_id": "opencompass/drcd_dev",
        "hf_id": "opencompass/drcd_dev",
        "local": "./data/CLUE/DRCD/dev.json",
    },
    # clozeTest_maxmin
    "opencompass/clozeTest_maxmin": {
        "ms_id": None,
        "hf_id": None,
        "local": "./data/clozeTest-maxmin/python/clozeTest.json",
    },
    # clozeTest_maxmin
    "opencompass/clozeTest_maxmin_answers": {
        "ms_id": None,
        "hf_id": None,
        "local": "./data/clozeTest-maxmin/python/answers.txt",
    },
    # eese
    "opencompass/eese": {
        "ms_id": None,
        "hf_id": "AIBench/EESE",
        "local": "./data/eese/",
    },
    # Flores
    "opencompass/flores": {
        "ms_id": "opencompass/flores",
        "hf_id": "opencompass/flores",
        "local": "./data/flores_first100",
    },
    # MBPP
    "opencompass/mbpp": {
        "ms_id": "opencompass/mbpp",
        "hf_id": "opencompass/mbpp",
        "local": "./data/mbpp/mbpp.jsonl",
    },
    # 'opencompass/mbpp': {
    #     'ms_id': 'opencompass/mbpp',
    #     'hf_id': 'opencompass/mbpp',
    #     'local': './data/mbpp/mbpp.jsonl',
    # },
    "opencompass/sanitized_mbpp": {
        "ms_id": "opencompass/mbpp",
        "hf_id": "opencompass/mbpp",
        "local": "./data/mbpp/sanitized-mbpp.jsonl",
    },
    # GSM
    "opencompass/gsm8k": {
        "ms_id": "opencompass/gsm8k",
        "hf_id": "opencompass/gsm8k",
        "local": "./data/gsm8k/",
    },
    # HellaSwag
    "opencompass/hellaswag": {
        "ms_id": "opencompass/hellaswag",
        "hf_id": "opencompass/hellaswag",
        "local": "./data/hellaswag/hellaswag.jsonl",
    },
    # HellaSwagICE
    "opencompass/hellaswag_ice": {
        "ms_id": "opencompass/hellaswag",
        "hf_id": "opencompass/hellaswag",
        "local": "./data/hellaswag/",
    },
    # HumanEval
    "opencompass/humaneval": {
        "ms_id": "opencompass/humaneval",
        "hf_id": "opencompass/humaneval",
        "local": "./data/humaneval/human-eval-v2-20210705.jsonl",
    },
    # HumanEvalCN
    "opencompass/humaneval_cn": {
        "ms_id": "opencompass/humaneval",
        "hf_id": "opencompass/humaneval",
        "local": "./data/humaneval_cn/human-eval-cn-v2-20210705.jsonl",
    },
    #KORBENCH
    "opencompass/korbench": {
        "ms_id": "",
        "hf_id": "",
        "local": "./data/korbench",
    },
    # Lambada
    "opencompass/lambada": {
        "ms_id": "opencompass/lambada",
        "hf_id": "opencompass/lambada",
        "local": "./data/lambada/test.jsonl",
    },
    # LCSTS
    "opencompass/LCSTS": {
        "ms_id": "opencompass/LCSTS",
        "hf_id": "opencompass/LCSTS",
        "local": "./data/LCSTS",
    },
    # MATH
    "opencompass/math": {
        "ms_id": "opencompass/math",
        "hf_id": "opencompass/math",
        "local": "./data/math/",
    },
    # MMLU
    "opencompass/mmlu": {
        "ms_id": "opencompass/mmlu",
        "hf_id": "opencompass/mmlu",
        "local": "./data/mmlu/",
    },
    # MMLU_PRO
    "opencompass/mmlu_pro": {
        "ms_id": "",
        "hf_id": "",
        "local": "./data/mmlu_pro",
    },
    # MultiPL-E
    "opencompass/multipl_e": {
        "ms_id": "",
        "hf_id": "",
        "local": "./data/multipl_e",
    },
    # NQ
    "opencompass/natural_question": {
        "ms_id": "opencompass/natural_question",
        "hf_id": "opencompass/natural_question",
        "local": "./data/nq/",
    },
    # OpenBook QA-test
    "opencompass/openbookqa_test": {
        "ms_id": "opencompass/openbookqa",
        "hf_id": "opencompass/openbookqa",
        "local": "./data/openbookqa/Main/test.jsonl",
    },
    # OpenBook QA-fact
    "opencompass/openbookqa_fact": {
        "ms_id": "opencompass/openbookqa",
        "hf_id": "opencompass/openbookqa",
        "local": "./data/openbookqa/Additional/test_complete.jsonl",
    },
    # PIQA
    "opencompass/piqa": {
        "ms_id": "opencompass/piqa",
        "hf_id": "opencompass/piqa",
        "local": "./data/piqa",
    },
    # RACE
    "opencompass/race": {
        "ms_id": "opencompass/race",
        "hf_id": "opencompass/race",
        "local": "./data/race/",
    },
    # SeedBench
    "opencompass/seedbench": {
        "ms_id": "y12869741/SeedBench",
        "hf_id": "yj12869741/SeedBench",
        "local": "./data/SeedBench",
    },
    # SIQA
    "opencompass/siqa": {
        "ms_id": "opencompass/siqa",
        "hf_id": "opencompass/siqa",
        "local": "./data/siqa",
    },
    # XStoryCloze
    "opencompass/xstory_cloze": {
        "ms_id": "opencompass/xstory_cloze",
        "hf_id": "opencompass/xstory_cloze",
        "local": "./data/xstory_cloze",
    },
    # StrategyQA
    "opencompass/strategy_qa": {
        "ms_id": "opencompass/strategy_qa",
        "hf_id": "opencompass/strategy_qa",
        "local": "./data/strategyqa/strategyQA_train.json",
    },
    # SummEdits
    "opencompass/summedits": {
        "ms_id": "opencompass/summedits",
        "hf_id": "opencompass/summedits",
        "local": "./data/summedits/summedits.jsonl",
    },
    # SuperGLUE
    "opencompass/boolq": {
        "ms_id": "opencompass/boolq",
        "hf_id": "opencompass/boolq",
        "local": "./data/SuperGLUE/BoolQ/val.jsonl",
    },
    # TriviaQA
    "opencompass/trivia_qa": {
        "ms_id": "opencompass/trivia_qa",
        "hf_id": "opencompass/trivia_qa",
        "local": "./data/triviaqa/",
    },
    # TydiQA
    "opencompass/tydiqa": {
        "ms_id": "opencompass/tydiqa",
        "hf_id": "opencompass/tydiqa",
        "local": "./data/tydiqa/",
    },
    # Winogrande
    "opencompass/winogrande": {
        "ms_id": "opencompass/winogrande",
        "hf_id": "opencompass/winogrande",
        "local": "./data/winogrande/",
    },
    # XSum
    "opencompass/xsum": {
        "ms_id": "opencompass/xsum",
        "hf_id": "opencompass/xsum",
        "local": "./data/Xsum/dev.jsonl",
    },
    # Longbench
    "opencompass/Longbench": {
        "ms_id": "",
        "hf_id": "THUDM/LongBench",
        "local": "./data/Longbench",
    },
    # Needlebench
    "opencompass/needlebench": {
        "ms_id": "",
        "hf_id": "opencompass/needlebench",
        "local": "./data/needlebench",
    },
    "opencompass/code_generation_lite": {
        "ms_id": "",
        "hf_id": "",
        "local": "./data/code_generation_lite",
    },
    "opencompass/execution-v2": {
        "ms_id": "",
        "hf_id": "",
        "local": "./data/execution-v2",
    },
    "opencompass/test_generation": {
        "ms_id": "",
        "hf_id": "",
        "local": "./data/test_generation",
    },
    "opencompass/aime2024": {
        "ms_id": "",
        "hf_id": "",
        "local": "./data/aime.jsonl",
    },
    "opencompass/aime2025": {
        "ms_id": "",
        "hf_id": "",
        "local": "./data/aime2025/aime2025.jsonl",
    },
    "opencompass/cmo_fib": {
        "ms_id": "",
        "hf_id": "",
        "local": "./data/cmo.jsonl",
    },
    "opencompass/nq_open": {
        "ms_id": "",
        "hf_id": "",
        "local": "./data/nq-open/",
    },
    "opencompass/GAOKAO-BENCH": {
        "ms_id": "",
        "hf_id": "",
        "local": "./data/GAOKAO-BENCH/data",
    },
    "opencompass/WikiBench": {
        "ms_id": "",
        "hf_id": "",
        "local": "./data/WikiBench/",
    },
    "opencompass/mmmlu_lite": {
        "ms_id": "",
        "hf_id": "",
        "local": "./data/mmmlu_lite",
    },
    "opencompass/mmmlu_lite": {
        "ms_id": "",
        "hf_id": "",
        "local": "./data/mmmlu_lite",
    },
    "opencompass/musr": {
        "ms_id": "",
        "hf_id": "",
        "local": "./data/musr",
    },
    "opencompass/babilong": {
        "ms_id": "",
        "hf_id": "",
        "local": "./data/babilong/data/",
    },
    "P-MMEval": {
        "ms_id": "",
        "hf_id": "",
        "local": "./data/P-MMEval/",
    },
    "opencompass/arc_prize_public_evaluation": {
        "ms_id": "",
        "hf_id": "",
        "local": "./data/arc_prize_public_evaluation",
    },
    "opencompass/simpleqa": {
        "ms_id": "",
        "hf_id": "",
        "local": "./data/simpleqa/simple_qa_test_set.csv",
    },
    "opencompass/chinese_simpleqa": {
        "ms_id": "",
        "hf_id": "",
        "local": "./data/chinese_simpleqa",
    },
    "opencompass/LiveMathBench202412": {
        "ms_id": "",
        "hf_id": "",
        "local": "./data/LiveMathBench/",
    },
    "opencompass/LiveMathBench": {
        "ms_id": "",
        "hf_id": "opencompass/LiveMathBench",
        "local": "./data/LiveMathBench/",
    },
    "opencompass/LiveReasonBench": {
        "ms_id": "",
        "hf_id": "",
        "local": "./data/LiveReasonBench/",
    },
    "opencompass/bigcodebench": {
        "ms_id": "",
        "hf_id": "",
        "local": "./data/bigcodebench/",
    },
    "opencompass/qabench": {
        "ms_id": "",
        "hf_id": "",
        "local": "./data/qabench",
    },
    "opencompass/livestembench": {
        "ms_id": "",
        "hf_id": "",
        "local": "./data/livestembench/",
    },
    "opencompass/longbenchv2": {
        "ms_id": "",
        "hf_id": "THUDM/LongBench-v2",
        "local": "./data/longbenchv2/data.json",
    },
    "opencompass/OlympiadBench": {
        "ms_id": "",
        "hf_id": "",
        "local": "./data/OlympiadBench",
    },
    "opencompass/ClimaQA-Gold": {
        "ms_id": "",
        "hf_id": "",
        "local": "./data/climaqa_gold",
    },
    "opencompass/ClimaQA-Silver": {
        "ms_id": "",
        "hf_id": "",
        "local": "./data/climaqa_silver",
    },
    "opencompass/PHYSICS-textonly": {
        "ms_id": "",
        "hf_id": "",
        "local": "./data/PHYSICS-textonly",
    },
     "opencompass/ChemBench4K": {
        "ms_id": "",
        "hf_id": "",
        "local": "./data/ChemBench4K",
    },
    "opencompass/srbench": {
        "ms_id": "",
        "hf_id": "",
        "local": "./data/SRBENCH",
    },
    "opencompass/nejmaibench": {
        "ms_id": "",
        "hf_id": "",
        "local": "./data/nejmaibench/NEJM_All_Questions_And_Answers.csv",
    },
    "opencompass/humaneval_pro": {
        "ms_id": "",
        "hf_id": "",
        "local": "./data/humaneval_pro/humaneval_pro.json",
    },
    "opencompass/mbpp_pro": {
        "ms_id": "",
        "hf_id": "",
        "local": "./data/mbpp_pro/mbpp_pro.json",
    },
    "opencompass/medbullets": {
        "ms_id": "",
        "hf_id": "",
        "local": "./data/medbullets/medbullets.csv",
    },
    "opencompass/Chem_exam_gaokao":{
        "ms_id": "",
        "hf_id": "",
        "local": "./data/test_set/gaokao.jsonl"
    },
    "opencompass/Chem_exam_competition":{
        "ms_id": "",
        "hf_id": "",
        "local": "./data/test_set/icho.jsonl"
    },
    "opencompass/PHYBench": {
        "ms_id": "",
        "hf_id": "",
        "local": "./data/phybench",
    },
}

DATASETS_URL = {
    "/climaqa_gold": {
        "url":
        "http://opencompass.oss-cn-shanghai.aliyuncs.com/datasets/data/climaqa_gold.zip",
        "md5": "310cd0dc96db2bbbce798c40e2163ac2",
    },
    "/climaqa_silver": {
        "url":
        "http://opencompass.oss-cn-shanghai.aliyuncs.com/datasets/data/climaqa_silver.zip",
        "md5": "acdd955f1c170539c5233c12f7227c58",
    },
    "/PHYSICS-textonly": {
        "url":
        "http://opencompass.oss-cn-shanghai.aliyuncs.com/datasets/data/PHYSICS-textonly.zip",
        "md5": "92be6846a22dd4da942ca43f0638c709",
    },
    "/OlympiadBench": {
        "url":
        "http://opencompass.oss-cn-shanghai.aliyuncs.com/datasets/data/OlympiadBench.zip",
        "md5": "97e8b1ae7f6170d94817288a8930ef00",
    },
    "/longbenchv2": {
        "url":
        "http://opencompass.oss-cn-shanghai.aliyuncs.com/datasets/data/longbenchv2.zip",
        "md5": "09b7e06e6f98c5cca8ad597b3d7b42f0",
    },
    "/livestembench": {
        "url":
        "http://opencompass.oss-cn-shanghai.aliyuncs.com/datasets/data/livestembench.zip",
        "md5": "0ff59d031c3dcff56a2e00e8c1489f5d",
    },
    "/musr": {
        "url":
        "http://opencompass.oss-cn-shanghai.aliyuncs.com/datasets/data/musr.zip",
        "md5": "7447d2a5bec4586035196102135e2af9",
    },
    "/mmlu/": {
        "url":
        "http://opencompass.oss-cn-shanghai.aliyuncs.com/datasets/data/mmlu.zip",
        "md5": "761310671509a239e41c4b717f7fab9c",
    },
    "/mmmlu_lite": {
        "url":
        "http://opencompass.oss-cn-shanghai.aliyuncs.com/datasets/data/mmmlu_lite.zip",
        "md5": "a776af1220e1826fd0608eda1bc4425e",
    },
    "/simpleqa": {
        "url":
        "http://opencompass.oss-cn-shanghai.aliyuncs.com/datasets/data/simpleqa.zip",
        "md5": "1d83fc2e15798d39cb265c9a3cb5195a",
    },
    "/chinese_simpleqa": {
        "url":
        "http://opencompass.oss-cn-shanghai.aliyuncs.com/datasets/data/chinese_simpleqa.zip",
        "md5": "4bdf854b291fc0ee29da57dc47ac47b5",
    },
    "/gpqa/": {
        "url":
        "http://opencompass.oss-cn-shanghai.aliyuncs.com/datasets/data/gpqa.zip",
        "md5": "2e9657959030a765916f1f2aca29140d",
    },
    "/CHARM/": {
        "url":
        "http://opencompass.oss-cn-shanghai.aliyuncs.com/datasets/data/CHARM.zip",
        "md5": "fdf51e955d1b8e0bb35bc1997eaf37cb",
    },
    "/ifeval/": {
        "url":
        "http://opencompass.oss-cn-shanghai.aliyuncs.com/datasets/data/ifeval.zip",
        "md5": "64d98b6f36b42e7390c9cef76cace75f",
    },
    "/mbpp/": {
        "url":
        "http://opencompass.oss-cn-shanghai.aliyuncs.com/datasets/data/mbpp.zip",
        "md5": "777739c90f04bce44096a5bc96c8f9e5",
    },
    "/cmmlu/": {
        "url":
        "http://opencompass.oss-cn-shanghai.aliyuncs.com/datasets/data/cmmlu.zip",
        "md5": "a59f4003d6918509a719ce3bc2a5d5bc",
    },
    "/math/": {
        "url":
        "http://opencompass.oss-cn-shanghai.aliyuncs.com/datasets/data/math.zip",
        "md5": "cb5b4c8378085929e20345174e731fdf",
    },
    "/hellaswag/": {
        "url":
        "http://opencompass.oss-cn-shanghai.aliyuncs.com/datasets/data/hellaswag.zip",
        "md5": "2b700a02ffb58571c7df8d8d0619256f",
    },
    "/BBH/": {
        "url":
        "http://opencompass.oss-cn-shanghai.aliyuncs.com/datasets/data/BBH.zip",
        "md5": "60c49f9bef5148aa7e1941328e96a554",
    },
    "/compass_arena/": {
        "url":
        "http://opencompass.oss-cn-shanghai.aliyuncs.com/datasets/data/compass_arena.zip",
        "md5": "cd59b54a179d16f2a858b359b60588f6",
    },
    "/TheoremQA/": {
        "url":
        "http://opencompass.oss-cn-shanghai.aliyuncs.com/datasets/data/TheoremQA.zip",
        "md5": "f2793b07bc26510d507aa710d9bd8622",
    },
    "/mathbench_v1/": {
        "url":
        "http://opencompass.oss-cn-shanghai.aliyuncs.com/datasets/data/mathbench_v1.zip",
        "md5": "50257a910ca43d1f61a610a79fdb16b5",
    },
    "/gsm8k/": {
        "url":
        "http://opencompass.oss-cn-shanghai.aliyuncs.com/datasets/data/gsm8k.zip",
        "md5": "901e5dc93a2889789a469da9850cdca8",
    },
    "/LCBench2023/": {
        "url":
        "http://opencompass.oss-cn-shanghai.aliyuncs.com/datasets/data/LCBench2023.zip",
        "md5": "e1a38c94a42ad1809e9e0650476a9306",
    },
    "/humaneval/": {
        "url":
        "http://opencompass.oss-cn-shanghai.aliyuncs.com/datasets/data/humaneval.zip",
        "md5": "88b1b89dc47b7121c81da6bcd85a69c3",
    },
    "/humanevalx": {
        "url":
        "http://opencompass.oss-cn-shanghai.aliyuncs.com/datasets/data/humanevalx.zip",
        "md5": "22930355c03fb73fb5bae14b50f1deb9",
    },
    "/ds1000_data": {
        "url":
        "http://opencompass.oss-cn-shanghai.aliyuncs.com/datasets/data/ds1000_data.zip",
        "md5": "1a4990aec04a2fd73ccfad12e2d43b43",
    },
    "/drop_simple_eval/": {
        "url":
        "http://opencompass.oss-cn-shanghai.aliyuncs.com/datasets/data/drop_simple_eval.zip",
        "md5": "c912afe5b4a63509851cf16e6b91830e",
    },
    "subjective/alignment_bench/": {
        "url":
        "http://opencompass.oss-cn-shanghai.aliyuncs.com/datasets/data/alignment_bench.zip",
        "md5": "d8ae9a0398526479dbbcdb80fafabceb",
    },
    "subjective/alpaca_eval": {
        "url":
        "http://opencompass.oss-cn-shanghai.aliyuncs.com/datasets/data/alpaca_eval.zip",
        "md5": "d7399d63cb46c82f089447160ef49b6a",
    },
    "subjective/arena_hard": {
        "url":
        "http://opencompass.oss-cn-shanghai.aliyuncs.com/datasets/data/arena_hard.zip",
        "md5": "02cd09a482cb0f0cd9d2c2afe7a1697f",
    },
    "subjective/mtbench": {
        "url":
        "http://opencompass.oss-cn-shanghai.aliyuncs.com/datasets/data/mtbench.zip",
        "md5": "d1afc0787aeac7f1f24872742e161069",
    },
    "subjective/fofo": {
        "url":
        "http://opencompass.oss-cn-shanghai.aliyuncs.com/datasets/data/fofo.zip",
        "md5": "8a302712e425e27e4292a9369df5b9d3",
    },
    "subjective/followbench": {
        "url":
        "http://opencompass.oss-cn-shanghai.aliyuncs.com/datasets/data/followbench.zip",
        "md5": "da7a831817c969da15d1e78d4a245d8a",
    },
    "subjective/mtbench101": {
        "url":
        "http://opencompass.oss-cn-shanghai.aliyuncs.com/datasets/data/mtbench101.zip",
        "md5": "5d80257bc9929ebe5cfbf6d11184b04c",
    },
    "subjective/WildBench": {
        "url":
        "http://opencompass.oss-cn-shanghai.aliyuncs.com/datasets/data/wildbench.zip",
        "md5": "b06252857f1f8f44a17b1bfca4888ff4",
    },
    "/ruler/": {
        "url":
        "http://opencompass.oss-cn-shanghai.aliyuncs.com/datasets/data/ruler.zip",
        "md5": "c60bdfff3d02358067104cc1dea7c0f7",
    },
    "/scicode": {
        "url":
        "http://opencompass.oss-cn-shanghai.aliyuncs.com/datasets/data/scicode.zip",
        "md5": "9c6c64b8c70edc418f713419ea39989c",
    },
    "/commonsenseqa": {
        "url":
        "http://opencompass.oss-cn-shanghai.aliyuncs.com/datasets/data/commonsenseqa.zip",
        "md5": "c4a82fc07c81ae1462605f5d7fd2bb2e",
    },
    "FewCLUE": {
        "url":
        "http://opencompass.oss-cn-shanghai.aliyuncs.com/datasets/data/FewCLUE.zip",
        "md5": "7976e2bb0e9d885ffd3c55f7c5d4021e",
    },
    "/race": {
        "url":
        "http://opencompass.oss-cn-shanghai.aliyuncs.com/datasets/data/race.zip",
        "md5": "b758251764a264746cf45749c02363f9",
    },
    "/ARC": {
        "url":
        "http://opencompass.oss-cn-shanghai.aliyuncs.com/datasets/data/ARC.zip",
        "md5": "d720629b69f1a51cfe78bf65b00b44f6",
    },
    "/SuperGLUE": {
        "url":
        "http://opencompass.oss-cn-shanghai.aliyuncs.com/datasets/data/SuperGLUE.zip",
        "md5": "b60904915b0b61d1a04ea52280169936",
    },
    "SQuAD2.0": {
        "url":
        "http://opencompass.oss-cn-shanghai.aliyuncs.com/datasets/data/SQuAD2.0.zip",
        "md5": "1321cbf9349e1102a57d31d1b2bfdd7e",
    },
    "/Matbench":{
        "url":
        "http://opencompass.oss-cn-shanghai.aliyuncs.com/datasets/data/Matbench.zip",
        "md5": "99f9457f54f4f419da9556af56ac4c24",
    },
    "mmlu_pro": {
        "url":
        "http://opencompass.oss-cn-shanghai.aliyuncs.com/datasets/data/mmlu_pro.zip",
        "md5": "e3200c7380f4cea5f13c768f2815fabb",
    },
    "multipl_e": {
        "url":
        "http://opencompass.oss-cn-shanghai.aliyuncs.com/datasets/data/multipl_e.zip",
        "md5": "24462aac7a38a4a62f5c5e89eb614e20",
    },
    "/Longbench": {
        "url":
        "http://opencompass.oss-cn-shanghai.aliyuncs.com/datasets/data/Longbench.zip",
        "md5": "ab0cb9e520ae5cfb899bf38b564249bb",
    },
    "/needlebench": {
        "url":
        "http://opencompass.oss-cn-shanghai.aliyuncs.com/datasets/data/needlebench.zip",
        "md5": "dad5c903ebfea16eaf186b8997aeedad",
    },
    "/teval": {
        "url":
        "http://opencompass.oss-cn-shanghai.aliyuncs.com/datasets/data/teval.zip",
        "md5": "7628ab5891a26bf96ca17becfd044867",
    },
    "/code_generation_lite": {
        "url":
        "http://opencompass.oss-cn-shanghai.aliyuncs.com/datasets/data/code_generation_lite.zip",
        "md5": "d301829ca76ec42edabfe31581388da6",
    },
    "/execution-v2": {
        "url":
        "http://opencompass.oss-cn-shanghai.aliyuncs.com/datasets/data/execution-v2.zip",
        "md5": "019ef1a0686ee6ca34f51c8af104fcd9",
    },
    "/test_generation": {
        "url":
        "http://opencompass.oss-cn-shanghai.aliyuncs.com/datasets/data/test_generation.zip",
        "md5": "918a6ea2b1eee6f2b1314db3c21cb4c7",
    },
    "/aime.jsonl": {
        "url":
        "http://opencompass.oss-cn-shanghai.aliyuncs.com/datasets/data/aime.zip",
        "md5": "fbe2d0577fc210962a549f8cea1a00c8",
    },
    "/aime2025": {
        "url":
        "http://opencompass.oss-cn-shanghai.aliyuncs.com/datasets/data/aime2025.zip",
        "md5": "aa18cd5d2e2de246c5397f5eb1e61004",
    },
    "/cmo": {
        "url":
        "http://opencompass.oss-cn-shanghai.aliyuncs.com/datasets/data/cmo.zip",
        "md5": "fad52c81290506a8ca74f46b5400d8fc",
    },
    "/nq-open": {
        "url":
        "http://opencompass.oss-cn-shanghai.aliyuncs.com/datasets/data/nq-open.zip",
        "md5": "a340521e5c9ec591227dcb367f718b25",
    },
    "/winogrande": {
        "url":
        "http://opencompass.oss-cn-shanghai.aliyuncs.com/datasets/data/winogrande.zip",
        "md5": "9e949a75eacc26ed4fd2b9aa870b495b",
    },
    "/triviaqa": {
        "url":
        "http://opencompass.oss-cn-shanghai.aliyuncs.com/datasets/data/triviaqa.zip",
        "md5": "e6a118d744236814926b2ec7ec66c034",
    },
    "/GAOKAO-BENCH": {
        "url":
        "http://opencompass.oss-cn-shanghai.aliyuncs.com/datasets/data/GAOKAO-BENCH.zip",
        "md5": "ba3c71b8b9db96d2a0664b977c4f9784",
    },
    "/WikiBench": {
        "url":
        "http://opencompass.oss-cn-shanghai.aliyuncs.com/datasets/data/WikiBench.zip",
        "md5": "6dac1d1a3133fe1effff185cbf71d928",
    },
    "/babilong": {
        "url":
        "http://opencompass.oss-cn-shanghai.aliyuncs.com/datasets/data/babilong.zip",
        "md5": "e400864c31bc58d29eaa3e199751f99b",
    },
    "/korbench": {
        "url":
        "http://opencompass.oss-cn-shanghai.aliyuncs.com/datasets/data/korbench.zip",
        "md5": "9107597d137e7362eaf7d218ddef7a6d",
    },
    "/bbeh": {
        "url": "http://opencompass.oss-cn-shanghai.aliyuncs.com/datasets/data/bbeh.zip",
        "md5": "43a3c2d73aee731ac68ac790bc9a358e",
    },
    "subjective/judgerbench": {
        "url":
        "http://opencompass.oss-cn-shanghai.aliyuncs.com/datasets/data/judgerbench.zip",
        "md5": "60d605883aa8cac9755819140ab42c6b"
    },
    "/arc_prize_public_evaluation": {
        "url":
        "http://opencompass.oss-cn-shanghai.aliyuncs.com/datasets/data/arc_prize_public_evaluation.zip",
        "md5": "367a33977651496efddba7670009807e"
    },
    "P-MMEval": {
        "url":
        "http://opencompass.oss-cn-shanghai.aliyuncs.com/datasets/data/pmmeval.zip",
        "md5": "09e401e6229a50647b9e13c429e634d1",
    },
    "LiveMathBench": {
        'url':
        "http://opencompass.oss-cn-shanghai.aliyuncs.com/datasets/data/LiveMathBench.zip",
        "md5": "d0781f9185c9bb50e81e6e3ca8c59013",
    },
    "bigcodebench": {
        "url":
        "http://opencompass.oss-cn-shanghai.aliyuncs.com/datasets/data/bigcodebench.zip",
        "md5": "270f399f4142b74f47ecff116cc3b21d"
    },
    "ChemBench4K": {
        "url":
        "http://opencompass.oss-cn-shanghai.aliyuncs.com/datasets/data/ChemBench4K.zip",
        "md5": "fc23fd21b2566a5dbbebfa4601d7779c"
    },
    "SRBENCH": {
        "url":
        "http://opencompass.oss-cn-shanghai.aliyuncs.com/datasets/data/srbench.zip",
        "md5": "384537d681dceb1c76ba52e4004c5714"
    },
    
    "nejmaibench": {
        "url":
        "http://opencompass.oss-cn-shanghai.aliyuncs.com/datasets/data/nejmaibench.zip",
        "md5": "e6082cae3596b3ebea73e23ba445b99e"
    },
    "humaneval_pro": {
        "url": "http://opencompass.oss-cn-shanghai.aliyuncs.com/datasets/data/humaneval_pro.zip",
        "md5": "4c6fe556e84e905e4f0902d699e46de5",
    },
    "mbpp_pro": {
        "url": "http://opencompass.oss-cn-shanghai.aliyuncs.com/datasets/data/mbpp_pro.zip",
        "md5": "eac330b8a0a8687f006265c9383503ce",
    },
    "medbullets": {
        "url": "http://opencompass.oss-cn-shanghai.aliyuncs.com/datasets/data/medbullets.zip",
        "md5": "b63130999c1f28d57acba1c7852639f8",
    },
    "/phybench": {
        "url": "http://opencompass.oss-cn-shanghai.aliyuncs.com/datasets/data/phybench.zip",
        "md5": "a4209b820f6384f69ec88fa816db9e4b",
    },
}<|MERGE_RESOLUTION|>--- conflicted
+++ resolved
@@ -1,11 +1,10 @@
 DATASETS_MAPPING = {
-<<<<<<< HEAD
     # Mol Instructions
     "opencompass/mol-instructions": {
         "ms_id": None,
         "hf_id": None,
         "local": "./data/mol-instructions",
-=======
+    },
     # Bio Task Data
     "opencompass/biology-instruction":{
         "ms_id": None,
@@ -17,7 +16,6 @@
         "ms_id": None,
         "hf_id": None,
         "local": "./data/OpenSWI-1k-v1",
->>>>>>> 31fd7ac9
     },
     # KLCE Datasets
     "opencompass/kcle":{
