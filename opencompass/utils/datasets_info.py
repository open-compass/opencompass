DATASETS_MAPPING = {
    # ADVGLUE Datasets
    "opencompass/advglue-dev": {
        "ms_id": None,
        "hf_id": None,
        "local": "./data/adv_glue/dev_ann.json",
    },
    # AGIEval Datasets
    "opencompass/agieval": {
        "ms_id": "opencompass/agieval",
        "hf_id": "opencompass/agieval",
        "local": "./data/AGIEval/data/v1/",
    },
    # ARC Datasets(Test)
    "opencompass/ai2_arc-test": {
        "ms_id": "opencompass/ai2_arc",
        "hf_id": "opencompass/ai2_arc",
        "local": "./data/ARC/ARC-c/ARC-Challenge-Test.jsonl",
    },
    "opencompass/ai2_arc-dev": {
        "ms_id": "opencompass/ai2_arc",
        "hf_id": "opencompass/ai2_arc",
        "local": "./data/ARC/ARC-c/ARC-Challenge-Dev.jsonl",
    },
    "opencompass/ai2_arc-easy-dev": {
        "ms_id": "opencompass/ai2_arc",
        "hf_id": "opencompass/ai2_arc",
        "local": "./data/ARC/ARC-e/ARC-Easy-Dev.jsonl",
    },
    # Matbench
    "opencompass/Matbench": {
    # "ms_id": "opencompass/Matbench",
    "hf_id": "opencompass/Matbench",
    "local": "./data/Matbench",
    },
    # BBH
    "opencompass/bbh": {
        "ms_id": "opencompass/bbh",
        "hf_id": "opencompass/bbh",
        "local": "./data/BBH/data",
    },
    # bbeh
    "opencompass/bbeh": {
        "ms_id": "",
        "hf_id": "",
        "local": "./data/bbeh/",
    },
    # C-Eval
    "opencompass/ceval-exam": {
        "ms_id": "opencompass/ceval-exam",
        "hf_id": "opencompass/ceval-exam",
        "local": "./data/ceval/formal_ceval",
    },
    # AFQMC
    "opencompass/afqmc-dev": {
        "ms_id": "opencompass/afqmc",
        "hf_id": "opencompass/afqmc",
        "local": "./data/CLUE/AFQMC/dev.json",
    },
    # CMNLI
    "opencompass/cmnli-dev": {
        "ms_id": "opencompass/cmnli",
        "hf_id": "opencompass/cmnli",
        "local": "./data/CLUE/cmnli/cmnli_public/dev.json",
    },
    # OCNLI
    "opencompass/OCNLI-dev": {
        "ms_id": "opencompass/OCNLI",
        "hf_id": "opencompass/OCNLI",
        "local": "./data/CLUE/OCNLI/dev.json",
    },
    # ChemBench
    "opencompass/ChemBench": {
        "ms_id": "opencompass/ChemBench",
        "hf_id": "opencompass/ChemBench",
        "local": "./data/ChemBench/",
    },
    # CMMLU
    "opencompass/cmmlu": {
        "ms_id": "opencompass/cmmlu",
        "hf_id": "opencompass/cmmlu",
        "local": "./data/cmmlu/",
    },
    # CommonsenseQA
    "opencompass/commonsense_qa": {
        "ms_id": "opencompass/commonsense_qa",
        "hf_id": "opencompass/commonsense_qa",
        "local": "./data/commonsenseqa",
    },
    # CMRC
    "opencompass/cmrc_dev": {
        "ms_id": "opencompass/cmrc_dev",
        "hf_id": "opencompass/cmrc_dev",
        "local": "./data/CLUE/CMRC/dev.json",
    },
    # DRCD_dev
    "opencompass/drcd_dev": {
        "ms_id": "opencompass/drcd_dev",
        "hf_id": "opencompass/drcd_dev",
        "local": "./data/CLUE/DRCD/dev.json",
    },
    # clozeTest_maxmin
    "opencompass/clozeTest_maxmin": {
        "ms_id": None,
        "hf_id": None,
        "local": "./data/clozeTest-maxmin/python/clozeTest.json",
    },
    # clozeTest_maxmin
    "opencompass/clozeTest_maxmin_answers": {
        "ms_id": None,
        "hf_id": None,
        "local": "./data/clozeTest-maxmin/python/answers.txt",
    },
    # Flores
    "opencompass/flores": {
        "ms_id": "opencompass/flores",
        "hf_id": "opencompass/flores",
        "local": "./data/flores_first100",
    },
    # MBPP
    "opencompass/mbpp": {
        "ms_id": "opencompass/mbpp",
        "hf_id": "opencompass/mbpp",
        "local": "./data/mbpp/mbpp.jsonl",
    },
    # 'opencompass/mbpp': {
    #     'ms_id': 'opencompass/mbpp',
    #     'hf_id': 'opencompass/mbpp',
    #     'local': './data/mbpp/mbpp.jsonl',
    # },
    "opencompass/sanitized_mbpp": {
        "ms_id": "opencompass/mbpp",
        "hf_id": "opencompass/mbpp",
        "local": "./data/mbpp/sanitized-mbpp.jsonl",
    },
    # GSM
    "opencompass/gsm8k": {
        "ms_id": "opencompass/gsm8k",
        "hf_id": "opencompass/gsm8k",
        "local": "./data/gsm8k/",
    },
    # HellaSwag
    "opencompass/hellaswag": {
        "ms_id": "opencompass/hellaswag",
        "hf_id": "opencompass/hellaswag",
        "local": "./data/hellaswag/hellaswag.jsonl",
    },
    # HellaSwagICE
    "opencompass/hellaswag_ice": {
        "ms_id": "opencompass/hellaswag",
        "hf_id": "opencompass/hellaswag",
        "local": "./data/hellaswag/",
    },
    # HumanEval
    "opencompass/humaneval": {
        "ms_id": "opencompass/humaneval",
        "hf_id": "opencompass/humaneval",
        "local": "./data/humaneval/human-eval-v2-20210705.jsonl",
    },
    # HumanEvalCN
    "opencompass/humaneval_cn": {
        "ms_id": "opencompass/humaneval",
        "hf_id": "opencompass/humaneval",
        "local": "./data/humaneval_cn/human-eval-cn-v2-20210705.jsonl",
    },
    #KORBENCH
    "opencompass/korbench": {
        "ms_id": "",
        "hf_id": "",
        "local": "./data/korbench",
    },
    # Lambada
    "opencompass/lambada": {
        "ms_id": "opencompass/lambada",
        "hf_id": "opencompass/lambada",
        "local": "./data/lambada/test.jsonl",
    },
    # LCSTS
    "opencompass/LCSTS": {
        "ms_id": "opencompass/LCSTS",
        "hf_id": "opencompass/LCSTS",
        "local": "./data/LCSTS",
    },
    # MATH
    "opencompass/math": {
        "ms_id": "opencompass/math",
        "hf_id": "opencompass/math",
        "local": "./data/math/",
    },
    # MMLU
    "opencompass/mmlu": {
        "ms_id": "opencompass/mmlu",
        "hf_id": "opencompass/mmlu",
        "local": "./data/mmlu/",
    },
    # MMLU_PRO
    "opencompass/mmlu_pro": {
        "ms_id": "",
        "hf_id": "",
        "local": "./data/mmlu_pro",
    },
    # MultiPL-E
    "opencompass/multipl_e": {
        "ms_id": "",
        "hf_id": "",
        "local": "./data/multipl_e",
    },
    # NQ
    "opencompass/natural_question": {
        "ms_id": "opencompass/natural_question",
        "hf_id": "opencompass/natural_question",
        "local": "./data/nq/",
    },
    # OpenBook QA-test
    "opencompass/openbookqa_test": {
        "ms_id": "opencompass/openbookqa",
        "hf_id": "opencompass/openbookqa",
        "local": "./data/openbookqa/Main/test.jsonl",
    },
    # OpenBook QA-fact
    "opencompass/openbookqa_fact": {
        "ms_id": "opencompass/openbookqa",
        "hf_id": "opencompass/openbookqa",
        "local": "./data/openbookqa/Additional/test_complete.jsonl",
    },
    # PIQA
    "opencompass/piqa": {
        "ms_id": "opencompass/piqa",
        "hf_id": "opencompass/piqa",
        "local": "./data/piqa",
    },
    # RACE
    "opencompass/race": {
        "ms_id": "opencompass/race",
        "hf_id": "opencompass/race",
        "local": "./data/race/",
    },
    # SIQA
    "opencompass/siqa": {
        "ms_id": "opencompass/siqa",
        "hf_id": "opencompass/siqa",
        "local": "./data/siqa",
    },
    # XStoryCloze
    "opencompass/xstory_cloze": {
        "ms_id": "opencompass/xstory_cloze",
        "hf_id": "opencompass/xstory_cloze",
        "local": "./data/xstory_cloze",
    },
    # StrategyQA
    "opencompass/strategy_qa": {
        "ms_id": "opencompass/strategy_qa",
        "hf_id": "opencompass/strategy_qa",
        "local": "./data/strategyqa/strategyQA_train.json",
    },
    # SummEdits
    "opencompass/summedits": {
        "ms_id": "opencompass/summedits",
        "hf_id": "opencompass/summedits",
        "local": "./data/summedits/summedits.jsonl",
    },
    # SuperGLUE
    "opencompass/boolq": {
        "ms_id": "opencompass/boolq",
        "hf_id": "opencompass/boolq",
        "local": "./data/SuperGLUE/BoolQ/val.jsonl",
    },
    # TriviaQA
    "opencompass/trivia_qa": {
        "ms_id": "opencompass/trivia_qa",
        "hf_id": "opencompass/trivia_qa",
        "local": "./data/triviaqa/",
    },
    # TydiQA
    "opencompass/tydiqa": {
        "ms_id": "opencompass/tydiqa",
        "hf_id": "opencompass/tydiqa",
        "local": "./data/tydiqa/",
    },
    # Winogrande
    "opencompass/winogrande": {
        "ms_id": "opencompass/winogrande",
        "hf_id": "opencompass/winogrande",
        "local": "./data/winogrande/",
    },
    # XSum
    "opencompass/xsum": {
        "ms_id": "opencompass/xsum",
        "hf_id": "opencompass/xsum",
        "local": "./data/Xsum/dev.jsonl",
    },
    # Longbench
    "opencompass/Longbench": {
        "ms_id": "",
        "hf_id": "THUDM/LongBench",
        "local": "./data/Longbench",
    },
    # Needlebench
    "opencompass/needlebench": {
        "ms_id": "",
        "hf_id": "opencompass/needlebench",
        "local": "./data/needlebench",
    },
    "opencompass/code_generation_lite": {
        "ms_id": "",
        "hf_id": "",
        "local": "./data/code_generation_lite",
    },
    "opencompass/execution-v2": {
        "ms_id": "",
        "hf_id": "",
        "local": "./data/execution-v2",
    },
    "opencompass/test_generation": {
        "ms_id": "",
        "hf_id": "",
        "local": "./data/test_generation",
    },
    "opencompass/aime2024": {
        "ms_id": "",
        "hf_id": "",
        "local": "./data/aime.jsonl",
    },
    "opencompass/aime2025": {
        "ms_id": "",
        "hf_id": "",
        "local": "./data/aime2025/aime2025.jsonl",
    },
    "opencompass/cmo_fib": {
        "ms_id": "",
        "hf_id": "",
        "local": "./data/cmo.jsonl",
    },
    "opencompass/nq_open": {
        "ms_id": "",
        "hf_id": "",
        "local": "./data/nq-open/",
    },
    "opencompass/GAOKAO-BENCH": {
        "ms_id": "",
        "hf_id": "",
        "local": "./data/GAOKAO-BENCH/data",
    },
    "opencompass/WikiBench": {
        "ms_id": "",
        "hf_id": "",
        "local": "./data/WikiBench/",
    },
    "opencompass/mmmlu_lite": {
        "ms_id": "",
        "hf_id": "",
        "local": "./data/mmmlu_lite",
    },
    "opencompass/mmmlu_lite": {
        "ms_id": "",
        "hf_id": "",
        "local": "./data/mmmlu_lite",
    },
    "opencompass/musr": {
        "ms_id": "",
        "hf_id": "",
        "local": "./data/musr",
    },
    "opencompass/babilong": {
        "ms_id": "",
        "hf_id": "",
        "local": "./data/babilong/data/",
    },
    "P-MMEval": {
        "ms_id": "",
        "hf_id": "",
        "local": "./data/P-MMEval/",
    },
    "opencompass/arc_prize_public_evaluation": {
        "ms_id": "",
        "hf_id": "",
        "local": "./data/arc_prize_public_evaluation",
    },
    "opencompass/simpleqa": {
        "ms_id": "",
        "hf_id": "",
        "local": "./data/simpleqa/simple_qa_test_set.csv",
    },
    "opencompass/chinese_simpleqa": {
        "ms_id": "",
        "hf_id": "",
        "local": "./data/chinese_simpleqa",
    },
    "opencompass/LiveMathBench202412": {
        "ms_id": "",
        "hf_id": "",
        "local": "./data/LiveMathBench/",
    },
    "opencompass/LiveMathBench": {
        "ms_id": "",
        "hf_id": "opencompass/LiveMathBench",
        "local": "./data/LiveMathBench/",
    },
    "opencompass/LiveReasonBench": {
        "ms_id": "",
        "hf_id": "",
        "local": "./data/LiveReasonBench/",
    },
    "opencompass/bigcodebench": {
        "ms_id": "",
        "hf_id": "",
        "local": "./data/bigcodebench/",
    },
    "opencompass/qabench": {
        "ms_id": "",
        "hf_id": "",
        "local": "./data/qabench",
    },
    "opencompass/livestembench": {
        "ms_id": "",
        "hf_id": "",
        "local": "./data/livestembench/",
    },
    "opencompass/longbenchv2": {
        "ms_id": "",
        "hf_id": "THUDM/LongBench-v2",
        "local": "./data/longbenchv2/data.json",
    },
    "opencompass/OlympiadBench": {
        "ms_id": "",
        "hf_id": "",
        "local": "./data/OlympiadBench",
    },
    "opencompass/ClimaQA-Gold": {
        "ms_id": "",
        "hf_id": "",
        "local": "./data/climaqa_gold",
    },
    "opencompass/ClimaQA-Silver": {
        "ms_id": "",
        "hf_id": "",
        "local": "./data/climaqa_silver",
    },
    "opencompass/PHYSICS-textonly": {
        "ms_id": "",
        "hf_id": "",
        "local": "./data/PHYSICS-textonly",
    },
     "opencompass/ChemBench4K": {
        "ms_id": "",
        "hf_id": "",
        "local": "./data/ChemBench4K",
    },
<<<<<<< HEAD
    "opencompass/medbullets": {
        "ms_id": "",
        "hf_id": "",
        "local": "./opencompass/configs/datasets/Medbullets/data/medbullets.csv",
=======
    "opencompass/nejmaibench": {
        "ms_id": "",
        "hf_id": "",
        "local": "./data/nejmaibench/NEJM_All_Questions_And_Answers.csv",
>>>>>>> a7f3ac20
    },

}

DATASETS_URL = {
    "/climaqa_gold": {
        "url":
        "http://opencompass.oss-cn-shanghai.aliyuncs.com/datasets/data/climaqa_gold.zip",
        "md5": "310cd0dc96db2bbbce798c40e2163ac2",
    },
    "/climaqa_silver": {
        "url":
        "http://opencompass.oss-cn-shanghai.aliyuncs.com/datasets/data/climaqa_silver.zip",
        "md5": "acdd955f1c170539c5233c12f7227c58",
    },
    "/PHYSICS-textonly": {
        "url":
        "http://opencompass.oss-cn-shanghai.aliyuncs.com/datasets/data/PHYSICS-textonly.zip",
        "md5": "92be6846a22dd4da942ca43f0638c709",
    },
    "/OlympiadBench": {
        "url":
        "http://opencompass.oss-cn-shanghai.aliyuncs.com/datasets/data/OlympiadBench.zip",
        "md5": "97e8b1ae7f6170d94817288a8930ef00",
    },
    "/longbenchv2": {
        "url":
        "http://opencompass.oss-cn-shanghai.aliyuncs.com/datasets/data/longbenchv2.zip",
        "md5": "09b7e06e6f98c5cca8ad597b3d7b42f0",
    },
    "/livestembench": {
        "url":
        "http://opencompass.oss-cn-shanghai.aliyuncs.com/datasets/data/livestembench.zip",
        "md5": "0ff59d031c3dcff56a2e00e8c1489f5d",
    },
    "/musr": {
        "url":
        "http://opencompass.oss-cn-shanghai.aliyuncs.com/datasets/data/musr.zip",
        "md5": "7447d2a5bec4586035196102135e2af9",
    },
    "/mmlu/": {
        "url":
        "http://opencompass.oss-cn-shanghai.aliyuncs.com/datasets/data/mmlu.zip",
        "md5": "761310671509a239e41c4b717f7fab9c",
    },
    "/mmmlu_lite": {
        "url":
        "http://opencompass.oss-cn-shanghai.aliyuncs.com/datasets/data/mmmlu_lite.zip",
        "md5": "a776af1220e1826fd0608eda1bc4425e",
    },
    "/simpleqa": {
        "url":
        "http://opencompass.oss-cn-shanghai.aliyuncs.com/datasets/data/simpleqa.zip",
        "md5": "1d83fc2e15798d39cb265c9a3cb5195a",
    },
    "/chinese_simpleqa": {
        "url":
        "http://opencompass.oss-cn-shanghai.aliyuncs.com/datasets/data/chinese_simpleqa.zip",
        "md5": "4bdf854b291fc0ee29da57dc47ac47b5",
    },
    "/gpqa/": {
        "url":
        "http://opencompass.oss-cn-shanghai.aliyuncs.com/datasets/data/gpqa.zip",
        "md5": "2e9657959030a765916f1f2aca29140d",
    },
    "/CHARM/": {
        "url":
        "http://opencompass.oss-cn-shanghai.aliyuncs.com/datasets/data/CHARM.zip",
        "md5": "fdf51e955d1b8e0bb35bc1997eaf37cb",
    },
    "/ifeval/": {
        "url":
        "http://opencompass.oss-cn-shanghai.aliyuncs.com/datasets/data/ifeval.zip",
        "md5": "64d98b6f36b42e7390c9cef76cace75f",
    },
    "/mbpp/": {
        "url":
        "http://opencompass.oss-cn-shanghai.aliyuncs.com/datasets/data/mbpp.zip",
        "md5": "777739c90f04bce44096a5bc96c8f9e5",
    },
    "/cmmlu/": {
        "url":
        "http://opencompass.oss-cn-shanghai.aliyuncs.com/datasets/data/cmmlu.zip",
        "md5": "a59f4003d6918509a719ce3bc2a5d5bc",
    },
    "/math/": {
        "url":
        "http://opencompass.oss-cn-shanghai.aliyuncs.com/datasets/data/math.zip",
        "md5": "cb5b4c8378085929e20345174e731fdf",
    },
    "/hellaswag/": {
        "url":
        "http://opencompass.oss-cn-shanghai.aliyuncs.com/datasets/data/hellaswag.zip",
        "md5": "2b700a02ffb58571c7df8d8d0619256f",
    },
    "/BBH/": {
        "url":
        "http://opencompass.oss-cn-shanghai.aliyuncs.com/datasets/data/BBH.zip",
        "md5": "60c49f9bef5148aa7e1941328e96a554",
    },
    "/compass_arena/": {
        "url":
        "http://opencompass.oss-cn-shanghai.aliyuncs.com/datasets/data/compass_arena.zip",
        "md5": "cd59b54a179d16f2a858b359b60588f6",
    },
    "/TheoremQA/": {
        "url":
        "http://opencompass.oss-cn-shanghai.aliyuncs.com/datasets/data/TheoremQA.zip",
        "md5": "f2793b07bc26510d507aa710d9bd8622",
    },
    "/mathbench_v1/": {
        "url":
        "http://opencompass.oss-cn-shanghai.aliyuncs.com/datasets/data/mathbench_v1.zip",
        "md5": "50257a910ca43d1f61a610a79fdb16b5",
    },
    "/gsm8k/": {
        "url":
        "http://opencompass.oss-cn-shanghai.aliyuncs.com/datasets/data/gsm8k.zip",
        "md5": "901e5dc93a2889789a469da9850cdca8",
    },
    "/LCBench2023/": {
        "url":
        "http://opencompass.oss-cn-shanghai.aliyuncs.com/datasets/data/LCBench2023.zip",
        "md5": "e1a38c94a42ad1809e9e0650476a9306",
    },
    "/humaneval/": {
        "url":
        "http://opencompass.oss-cn-shanghai.aliyuncs.com/datasets/data/humaneval.zip",
        "md5": "88b1b89dc47b7121c81da6bcd85a69c3",
    },
    "/humanevalx": {
        "url":
        "http://opencompass.oss-cn-shanghai.aliyuncs.com/datasets/data/humanevalx.zip",
        "md5": "22930355c03fb73fb5bae14b50f1deb9",
    },
    "/ds1000_data": {
        "url":
        "http://opencompass.oss-cn-shanghai.aliyuncs.com/datasets/data/ds1000_data.zip",
        "md5": "1a4990aec04a2fd73ccfad12e2d43b43",
    },
    "/drop_simple_eval/": {
        "url":
        "http://opencompass.oss-cn-shanghai.aliyuncs.com/datasets/data/drop_simple_eval.zip",
        "md5": "c912afe5b4a63509851cf16e6b91830e",
    },
    "subjective/alignment_bench/": {
        "url":
        "http://opencompass.oss-cn-shanghai.aliyuncs.com/datasets/data/alignment_bench.zip",
        "md5": "d8ae9a0398526479dbbcdb80fafabceb",
    },
    "subjective/alpaca_eval": {
        "url":
        "http://opencompass.oss-cn-shanghai.aliyuncs.com/datasets/data/alpaca_eval.zip",
        "md5": "d7399d63cb46c82f089447160ef49b6a",
    },
    "subjective/arena_hard": {
        "url":
        "http://opencompass.oss-cn-shanghai.aliyuncs.com/datasets/data/arena_hard.zip",
        "md5": "02cd09a482cb0f0cd9d2c2afe7a1697f",
    },
    "subjective/mtbench": {
        "url":
        "http://opencompass.oss-cn-shanghai.aliyuncs.com/datasets/data/mtbench.zip",
        "md5": "d1afc0787aeac7f1f24872742e161069",
    },
    "subjective/fofo": {
        "url":
        "http://opencompass.oss-cn-shanghai.aliyuncs.com/datasets/data/fofo.zip",
        "md5": "8a302712e425e27e4292a9369df5b9d3",
    },
    "subjective/followbench": {
        "url":
        "http://opencompass.oss-cn-shanghai.aliyuncs.com/datasets/data/followbench.zip",
        "md5": "da7a831817c969da15d1e78d4a245d8a",
    },
    "subjective/mtbench101": {
        "url":
        "http://opencompass.oss-cn-shanghai.aliyuncs.com/datasets/data/mtbench101.zip",
        "md5": "5d80257bc9929ebe5cfbf6d11184b04c",
    },
    "subjective/WildBench": {
        "url":
        "http://opencompass.oss-cn-shanghai.aliyuncs.com/datasets/data/wildbench.zip",
        "md5": "b06252857f1f8f44a17b1bfca4888ff4",
    },
    "/ruler/": {
        "url":
        "http://opencompass.oss-cn-shanghai.aliyuncs.com/datasets/data/ruler.zip",
        "md5": "c60bdfff3d02358067104cc1dea7c0f7",
    },
    "/scicode": {
        "url":
        "http://opencompass.oss-cn-shanghai.aliyuncs.com/datasets/data/scicode.zip",
        "md5": "9c6c64b8c70edc418f713419ea39989c",
    },
    "/commonsenseqa": {
        "url":
        "http://opencompass.oss-cn-shanghai.aliyuncs.com/datasets/data/commonsenseqa.zip",
        "md5": "c4a82fc07c81ae1462605f5d7fd2bb2e",
    },
    "FewCLUE": {
        "url":
        "http://opencompass.oss-cn-shanghai.aliyuncs.com/datasets/data/FewCLUE.zip",
        "md5": "7976e2bb0e9d885ffd3c55f7c5d4021e",
    },
    "/race": {
        "url":
        "http://opencompass.oss-cn-shanghai.aliyuncs.com/datasets/data/race.zip",
        "md5": "b758251764a264746cf45749c02363f9",
    },
    "/ARC": {
        "url":
        "http://opencompass.oss-cn-shanghai.aliyuncs.com/datasets/data/ARC.zip",
        "md5": "d720629b69f1a51cfe78bf65b00b44f6",
    },
    "/SuperGLUE": {
        "url":
        "http://opencompass.oss-cn-shanghai.aliyuncs.com/datasets/data/SuperGLUE.zip",
        "md5": "b60904915b0b61d1a04ea52280169936",
    },
    "SQuAD2.0": {
        "url":
        "http://opencompass.oss-cn-shanghai.aliyuncs.com/datasets/data/SQuAD2.0.zip",
        "md5": "1321cbf9349e1102a57d31d1b2bfdd7e",
    },
    "/Matbench":{
        "url":
        "http://opencompass.oss-cn-shanghai.aliyuncs.com/datasets/data/Matbench.zip",
        "md5": "99f9457f54f4f419da9556af56ac4c24",
    },
    "mmlu_pro": {
        "url":
        "http://opencompass.oss-cn-shanghai.aliyuncs.com/datasets/data/mmlu_pro.zip",
        "md5": "e3200c7380f4cea5f13c768f2815fabb",
    },
    "multipl_e": {
        "url":
        "http://opencompass.oss-cn-shanghai.aliyuncs.com/datasets/data/multipl_e.zip",
        "md5": "24462aac7a38a4a62f5c5e89eb614e20",
    },
    "/Longbench": {
        "url":
        "http://opencompass.oss-cn-shanghai.aliyuncs.com/datasets/data/Longbench.zip",
        "md5": "ab0cb9e520ae5cfb899bf38b564249bb",
    },
    "/needlebench": {
        "url":
        "http://opencompass.oss-cn-shanghai.aliyuncs.com/datasets/data/needlebench.zip",
        "md5": "dad5c903ebfea16eaf186b8997aeedad",
    },
    "/teval": {
        "url":
        "http://opencompass.oss-cn-shanghai.aliyuncs.com/datasets/data/teval.zip",
        "md5": "7628ab5891a26bf96ca17becfd044867",
    },
    "/code_generation_lite": {
        "url":
        "http://opencompass.oss-cn-shanghai.aliyuncs.com/datasets/data/code_generation_lite.zip",
        "md5": "ebcf8db56f5c817ca8202a542be30cb4",
    },
    "/execution-v2": {
        "url":
        "http://opencompass.oss-cn-shanghai.aliyuncs.com/datasets/data/execution-v2.zip",
        "md5": "019ef1a0686ee6ca34f51c8af104fcd9",
    },
    "/test_generation": {
        "url":
        "http://opencompass.oss-cn-shanghai.aliyuncs.com/datasets/data/test_generation.zip",
        "md5": "918a6ea2b1eee6f2b1314db3c21cb4c7",
    },
    "/aime2024": {
        "url":
        "http://opencompass.oss-cn-shanghai.aliyuncs.com/datasets/data/aime.zip",
        "md5": "fbe2d0577fc210962a549f8cea1a00c8",
    },
    "/aime2025": {
        "url":
        "http://opencompass.oss-cn-shanghai.aliyuncs.com/datasets/data/aime2025.zip",
        "md5": "aa18cd5d2e2de246c5397f5eb1e61004",
    },
    "/cmo": {
        "url":
        "http://opencompass.oss-cn-shanghai.aliyuncs.com/datasets/data/cmo.zip",
        "md5": "fad52c81290506a8ca74f46b5400d8fc",
    },
    "/nq-open": {
        "url":
        "http://opencompass.oss-cn-shanghai.aliyuncs.com/datasets/data/nq-open.zip",
        "md5": "a340521e5c9ec591227dcb367f718b25",
    },
    "/winogrande": {
        "url":
        "http://opencompass.oss-cn-shanghai.aliyuncs.com/datasets/data/winogrande.zip",
        "md5": "9e949a75eacc26ed4fd2b9aa870b495b",
    },
    "/triviaqa": {
        "url":
        "http://opencompass.oss-cn-shanghai.aliyuncs.com/datasets/data/triviaqa.zip",
        "md5": "e6a118d744236814926b2ec7ec66c034",
    },
    "/GAOKAO-BENCH": {
        "url":
        "http://opencompass.oss-cn-shanghai.aliyuncs.com/datasets/data/GAOKAO-BENCH.zip",
        "md5": "ba3c71b8b9db96d2a0664b977c4f9784",
    },
    "/WikiBench": {
        "url":
        "http://opencompass.oss-cn-shanghai.aliyuncs.com/datasets/data/WikiBench.zip",
        "md5": "6dac1d1a3133fe1effff185cbf71d928",
    },
    "/babilong": {
        "url":
        "http://opencompass.oss-cn-shanghai.aliyuncs.com/datasets/data/babilong.zip",
        "md5": "e400864c31bc58d29eaa3e199751f99b",
    },
    "/korbench": {
        "url":
        "http://opencompass.oss-cn-shanghai.aliyuncs.com/datasets/data/korbench.zip",
        "md5": "9107597d137e7362eaf7d218ddef7a6d",
    },
    "/bbeh": {
        "url": "http://opencompass.oss-cn-shanghai.aliyuncs.com/datasets/data/bbeh.zip",
        "md5": "43a3c2d73aee731ac68ac790bc9a358e",
    },
    "subjective/judgerbench": {
        "url":
        "http://opencompass.oss-cn-shanghai.aliyuncs.com/datasets/data/judgerbench.zip",
        "md5": "60d605883aa8cac9755819140ab42c6b"
    },
    "/arc_prize_public_evaluation": {
        "url":
        "http://opencompass.oss-cn-shanghai.aliyuncs.com/datasets/data/arc_prize_public_evaluation.zip",
        "md5": "367a33977651496efddba7670009807e"
    },
    "P-MMEval": {
        "url":
        "http://opencompass.oss-cn-shanghai.aliyuncs.com/datasets/data/pmmeval.zip",
        "md5": "09e401e6229a50647b9e13c429e634d1",
    },
    "LiveMathBench": {
        'url':
        "http://opencompass.oss-cn-shanghai.aliyuncs.com/datasets/data/LiveMathBench.zip",
        "md5": "d0781f9185c9bb50e81e6e3ca8c59013",
    },
    "bigcodebench": {
        "url":
        "http://opencompass.oss-cn-shanghai.aliyuncs.com/datasets/data/bigcodebench.zip",
        "md5": "270f399f4142b74f47ecff116cc3b21d"
    },
    "ChemBench4K": {
        "url":
        "http://opencompass.oss-cn-shanghai.aliyuncs.com/datasets/data/ChemBench4K.zip",
        "md5": "fc23fd21b2566a5dbbebfa4601d7779c"
    },
    "nejmaibench": {
        "url":
        "http://opencompass.oss-cn-shanghai.aliyuncs.com/datasets/data/nejmaibench.zip",
        "md5": "e6082cae3596b3ebea73e23ba445b99e"
    }
    
}<|MERGE_RESOLUTION|>--- conflicted
+++ resolved
@@ -446,17 +446,15 @@
         "hf_id": "",
         "local": "./data/ChemBench4K",
     },
-<<<<<<< HEAD
+    "opencompass/nejmaibench": {
+        "ms_id": "",
+        "hf_id": "",
+        "local": "./data/nejmaibench/NEJM_All_Questions_And_Answers.csv",
+    },
     "opencompass/medbullets": {
         "ms_id": "",
         "hf_id": "",
         "local": "./opencompass/configs/datasets/Medbullets/data/medbullets.csv",
-=======
-    "opencompass/nejmaibench": {
-        "ms_id": "",
-        "hf_id": "",
-        "local": "./data/nejmaibench/NEJM_All_Questions_And_Answers.csv",
->>>>>>> a7f3ac20
     },
 
 }
