DATASETS_MAPPING = {
    # ADVGLUE Datasets
    "opencompass/advglue-dev": {
        "ms_id": None,
        "hf_id": None,
        "local": "./data/adv_glue/dev_ann.json",
    },
    # AGIEval Datasets
    "opencompass/agieval": {
        "ms_id": "opencompass/agieval",
        "hf_id": "opencompass/agieval",
        "local": "./data/AGIEval/data/v1/",
    },
    # ARC Datasets(Test)
    "opencompass/ai2_arc-test":
        {
            "ms_id": "opencompass/ai2_arc",
            "hf_id": "opencompass/ai2_arc",
            "local": "./data/ARC/ARC-c/ARC-Challenge-Test.jsonl",
        },
    "opencompass/ai2_arc-dev": {
        "ms_id": "opencompass/ai2_arc",
        "hf_id": "opencompass/ai2_arc",
        "local": "./data/ARC/ARC-c/ARC-Challenge-Dev.jsonl",
    },
    "opencompass/ai2_arc-easy-dev": {
        "ms_id": "opencompass/ai2_arc",
        "hf_id": "opencompass/ai2_arc",
        "local": "./data/ARC/ARC-e/ARC-Easy-Dev.jsonl",
    },
    # BBH
    "opencompass/bbh": {
        "ms_id": "opencompass/bbh",
        "hf_id": "opencompass/bbh",
        "local": "./data/BBH/data",
    },
    # C-Eval
    "opencompass/ceval-exam": {
        "ms_id": "opencompass/ceval-exam",
        "hf_id": "opencompass/ceval-exam",
        "local": "./data/ceval/formal_ceval",
    },
    # AFQMC
    "opencompass/afqmc-dev": {
        "ms_id": "opencompass/afqmc",
        "hf_id": "opencompass/afqmc",
        "local": "./data/CLUE/AFQMC/dev.json",
    },
    # CMNLI
    "opencompass/cmnli-dev": {
        "ms_id": "opencompass/cmnli",
        "hf_id": "opencompass/cmnli",
        "local": "./data/CLUE/cmnli/cmnli_public/dev.json",
    },
    # OCNLI
    "opencompass/OCNLI-dev": {
        "ms_id": "opencompass/OCNLI",
        "hf_id": "opencompass/OCNLI",
        "local": "./data/CLUE/OCNLI/dev.json",
    },
    # ChemBench
    "opencompass/ChemBench": {
        "ms_id": "opencompass/ChemBench",
        "hf_id": "opencompass/ChemBench",
        "local": "./data/ChemBench/",
    },
    # CMMLU
    "opencompass/cmmlu": {
        "ms_id": "opencompass/cmmlu",
        "hf_id": "opencompass/cmmlu",
        "local": "./data/cmmlu/",
    },
    # CommonsenseQA
    "opencompass/commonsense_qa": {
        "ms_id": "opencompass/commonsense_qa",
        "hf_id": "opencompass/commonsense_qa",
        "local": "./data/commonsenseqa",
    },
    # CMRC
    "opencompass/cmrc_dev": {
        "ms_id": "opencompass/cmrc_dev",
        "hf_id": "opencompass/cmrc_dev",
        "local": "./data/CLUE/CMRC/dev.json",
    },
    # DRCD_dev
    "opencompass/drcd_dev": {
        "ms_id": "opencompass/drcd_dev",
        "hf_id": "opencompass/drcd_dev",
        "local": "./data/CLUE/DRCD/dev.json",
    },
    # clozeTest_maxmin
    "opencompass/clozeTest_maxmin": {
        "ms_id": None,
        "hf_id": None,
        "local": "./data/clozeTest-maxmin/python/clozeTest.json",
    },
    # clozeTest_maxmin
    "opencompass/clozeTest_maxmin_answers": {
        "ms_id": None,
        "hf_id": None,
        "local": "./data/clozeTest-maxmin/python/answers.txt",
    },
    # Flores
    "opencompass/flores": {
        "ms_id": "opencompass/flores",
        "hf_id": "opencompass/flores",
        "local": "./data/flores_first100",
    },
    # MBPP
    "opencompass/mbpp": {
        "ms_id": "opencompass/mbpp",
        "hf_id": "opencompass/mbpp",
        "local": "./data/mbpp/mbpp.jsonl",
    },
    # 'opencompass/mbpp': {
    #     'ms_id': 'opencompass/mbpp',
    #     'hf_id': 'opencompass/mbpp',
    #     'local': './data/mbpp/mbpp.jsonl',
    # },
    "opencompass/sanitized_mbpp": {
        "ms_id": "opencompass/mbpp",
        "hf_id": "opencompass/mbpp",
        "local": "./data/mbpp/sanitized-mbpp.jsonl",
    },
    # GSM
    "opencompass/gsm8k": {
        "ms_id": "opencompass/gsm8k",
        "hf_id": "opencompass/gsm8k",
        "local": "./data/gsm8k/",
    },
    # HellaSwag
    "opencompass/hellaswag": {
        "ms_id": "opencompass/hellaswag",
        "hf_id": "opencompass/hellaswag",
        "local": "./data/hellaswag/hellaswag.jsonl",
    },
    # HellaSwagICE
    "opencompass/hellaswag_ice": {
        "ms_id": "opencompass/hellaswag",
        "hf_id": "opencompass/hellaswag",
        "local": "./data/hellaswag/",
    },
    # HumanEval
    "opencompass/humaneval":
        {
            "ms_id": "opencompass/humaneval",
            "hf_id": "opencompass/humaneval",
            "local": "./data/humaneval/human-eval-v2-20210705.jsonl",
        },
    # HumanEvalCN
    "opencompass/humaneval_cn":
        {
            "ms_id": "opencompass/humaneval",
            "hf_id": "opencompass/humaneval",
            "local": "./data/humaneval_cn/human-eval-cn-v2-20210705.jsonl",
        },
    # Lambada
    "opencompass/lambada": {
        "ms_id": "opencompass/lambada",
        "hf_id": "opencompass/lambada",
        "local": "./data/lambada/test.jsonl",
    },
    # LCSTS
    "opencompass/LCSTS": {
        "ms_id": "opencompass/LCSTS",
        "hf_id": "opencompass/LCSTS",
        "local": "./data/LCSTS",
    },
    # MATH
    "opencompass/math": {
        "ms_id": "opencompass/math",
        "hf_id": "opencompass/math",
        "local": "./data/math/math.json",
    },
    # MMLU
    "opencompass/mmlu": {
        "ms_id": "opencompass/mmlu",
        "hf_id": "opencompass/mmlu",
        "local": "./data/mmlu/",
    },
    # MMLU_PRO
    "opencompass/mmlu_pro": {
        "ms_id": "",
        "hf_id": "",
        "local": "./data/mmlu_pro",
    },
    # NQ
    "opencompass/natural_question": {
        "ms_id": "opencompass/natural_question",
        "hf_id": "opencompass/natural_question",
        "local": "./data/nq/",
    },
    # OpenBook QA-test
    "opencompass/openbookqa_test":
        {
            "ms_id": "opencompass/openbookqa",
            "hf_id": "opencompass/openbookqa",
            "local": "./data/openbookqa/Main/test.jsonl",
        },
    # OpenBook QA-fact
    "opencompass/openbookqa_fact":
        {
            "ms_id": "opencompass/openbookqa",
            "hf_id": "opencompass/openbookqa",
            "local": "./data/openbookqa/Additional/test_complete.jsonl",
        },
    # PIQA
    "opencompass/piqa": {
        "ms_id": "opencompass/piqa",
        "hf_id": "opencompass/piqa",
        "local": "./data/piqa",
    },
    # RACE
    "opencompass/race": {
        "ms_id": "opencompass/race",
        "hf_id": "opencompass/race",
        "local": "./data/race/",
    },
    # SIQA
    "opencompass/siqa": {
        "ms_id": "opencompass/siqa",
        "hf_id": "opencompass/siqa",
        "local": "./data/siqa",
    },
    # XStoryCloze
    "opencompass/xstory_cloze": {
        "ms_id": "opencompass/xstory_cloze",
        "hf_id": "opencompass/xstory_cloze",
        "local": "./data/xstory_cloze",
    },
    # StrategyQA
    "opencompass/strategy_qa":
        {
            "ms_id": "opencompass/strategy_qa",
            "hf_id": "opencompass/strategy_qa",
            "local": "./data/strategyqa/strategyQA_train.json",
        },
    # SummEdits
    "opencompass/summedits": {
        "ms_id": "opencompass/summedits",
        "hf_id": "opencompass/summedits",
        "local": "./data/summedits/summedits.jsonl",
    },
    # SuperGLUE
    "opencompass/boolq": {
        "ms_id": "opencompass/boolq",
        "hf_id": "opencompass/boolq",
        "local": "./data/SuperGLUE/BoolQ/val.jsonl",
    },
    # TriviaQA
    "opencompass/trivia_qa": {
        "ms_id": "opencompass/trivia_qa",
        "hf_id": "opencompass/trivia_qa",
        "local": "./data/triviaqa/",
    },
    # TydiQA
    "opencompass/tydiqa": {
        "ms_id": "opencompass/tydiqa",
        "hf_id": "opencompass/tydiqa",
        "local": "./data/tydiqa/",
    },
    # Winogrande
    "opencompass/winogrande": {
        "ms_id": "opencompass/winogrande",
        "hf_id": "opencompass/winogrande",
        "local": "./data/winogrande/",
    },
    # XSum
    "opencompass/xsum": {
        "ms_id": "opencompass/xsum",
        "hf_id": "opencompass/xsum",
        "local": "./data/Xsum/dev.jsonl",
    },
    # Longbench
    "opencompass/Longbench": {
        "ms_id": "",
        "hf_id": "THUDM/LongBench",
        "local": "./data/Longbench",
    },
    # Needlebench
    "opencompass/needlebench": {
        "ms_id": "",
        "hf_id": "opencompass/needlebench",
        "local": "./data/needlebench",
    },
    "opencompass/code_generation_lite": {
        "ms_id": "",
        "hf_id": "",
        "local": "./data/code_generation_lite",
    },
    "opencompass/execution-v2": {
        "ms_id": "",
        "hf_id": "",
        "local": "./data/execution-v2",
    },
    "opencompass/test_generation": {
        "ms_id": "",
        "hf_id": "",
        "local": "./data/test_generation",
    }
}

DATASETS_URL = {
    "/mmlu/": {
        "url": "http://opencompass.oss-cn-shanghai.aliyuncs.com/datasets/data/mmlu.zip",
        "md5": "761310671509a239e41c4b717f7fab9c",
    },
    "/gpqa/": {
        "url": "http://opencompass.oss-cn-shanghai.aliyuncs.com/datasets/data/gpqa.zip",
        "md5": "2e9657959030a765916f1f2aca29140d",
    },
    "/CHARM/": {
        "url": "http://opencompass.oss-cn-shanghai.aliyuncs.com/datasets/data/CHARM.zip",
        "md5": "fdf51e955d1b8e0bb35bc1997eaf37cb",
    },
    "/ifeval/": {
        "url": "http://opencompass.oss-cn-shanghai.aliyuncs.com/datasets/data/ifeval.zip",
        "md5": "64d98b6f36b42e7390c9cef76cace75f",
    },
    "/mbpp/": {
        "url": "http://opencompass.oss-cn-shanghai.aliyuncs.com/datasets/data/mbpp.zip",
        "md5": "777739c90f04bce44096a5bc96c8f9e5",
    },
    "/cmmlu/": {
        "url": "http://opencompass.oss-cn-shanghai.aliyuncs.com/datasets/data/cmmlu.zip",
        "md5": "a59f4003d6918509a719ce3bc2a5d5bc",
    },
    "/math/": {
        "url": "http://opencompass.oss-cn-shanghai.aliyuncs.com/datasets/data/math.zip",
        "md5": "8b1b897259684672055e6fd4fc07c808",
    },
    "/hellaswag/": {
        "url": "http://opencompass.oss-cn-shanghai.aliyuncs.com/datasets/data/hellaswag.zip",
        "md5": "2b700a02ffb58571c7df8d8d0619256f",
    },
    "/BBH/": {
        "url": "http://opencompass.oss-cn-shanghai.aliyuncs.com/datasets/data/BBH.zip",
        "md5": "60c49f9bef5148aa7e1941328e96a554",
    },
    "/compass_arena/":
        {
            "url": "http://opencompass.oss-cn-shanghai.aliyuncs.com/datasets/data/compass_arena.zip",
            "md5": "cd59b54a179d16f2a858b359b60588f6",
        },
    "/TheoremQA/": {
        "url": "http://opencompass.oss-cn-shanghai.aliyuncs.com/datasets/data/TheoremQA.zip",
        "md5": "f2793b07bc26510d507aa710d9bd8622",
    },
    "/mathbench_v1/":
        {
            "url": "http://opencompass.oss-cn-shanghai.aliyuncs.com/datasets/data/mathbench_v1.zip",
            "md5": "50257a910ca43d1f61a610a79fdb16b5",
        },
    "/gsm8k/": {
        "url": "http://opencompass.oss-cn-shanghai.aliyuncs.com/datasets/data/gsm8k.zip",
        "md5": "901e5dc93a2889789a469da9850cdca8",
    },
    "/LCBench2023/":
        {
            "url": "http://opencompass.oss-cn-shanghai.aliyuncs.com/datasets/data/LCBench2023.zip",
            "md5": "e1a38c94a42ad1809e9e0650476a9306",
        },
    "/humaneval/": {
        "url": "http://opencompass.oss-cn-shanghai.aliyuncs.com/datasets/data/humaneval.zip",
        "md5": "88b1b89dc47b7121c81da6bcd85a69c3",
    },
    "/humanevalx": {
        "url": "http://opencompass.oss-cn-shanghai.aliyuncs.com/datasets/data/humanevalx.zip",
        "md5": "22930355c03fb73fb5bae14b50f1deb9",
    },
    "/ds1000_data":
        {
            "url": "http://opencompass.oss-cn-shanghai.aliyuncs.com/datasets/data/ds1000_data.zip",
            "md5": "1a4990aec04a2fd73ccfad12e2d43b43",
        },
    "/drop_simple_eval/":
        {
            "url": "http://opencompass.oss-cn-shanghai.aliyuncs.com/datasets/data/drop_simple_eval.zip",
            "md5": "c912afe5b4a63509851cf16e6b91830e",
        },
    "subjective/alignment_bench/":
        {
            "url": "http://opencompass.oss-cn-shanghai.aliyuncs.com/datasets/data/alignment_bench.zip",
            "md5": "d8ae9a0398526479dbbcdb80fafabceb",
        },
    "subjective/alpaca_eval":
        {
            "url": "http://opencompass.oss-cn-shanghai.aliyuncs.com/datasets/data/alpaca_eval.zip",
            "md5": "d7399d63cb46c82f089447160ef49b6a",
        },
    "subjective/arena_hard":
        {
            "url": "http://opencompass.oss-cn-shanghai.aliyuncs.com/datasets/data/arena_hard.zip",
            "md5": "02cd09a482cb0f0cd9d2c2afe7a1697f",
        },
    "subjective/mtbench":
        {
            "url": "http://opencompass.oss-cn-shanghai.aliyuncs.com/datasets/data/mtbench.zip",
            "md5": "d1afc0787aeac7f1f24872742e161069",
        },
    "subjective/fofo": {
        "url": "http://opencompass.oss-cn-shanghai.aliyuncs.com/datasets/data/fofo.zip",
        "md5": "8a302712e425e27e4292a9369df5b9d3",
    },
    "subjective/mtbench101":
        {
            "url": "http://opencompass.oss-cn-shanghai.aliyuncs.com/datasets/data/mtbench101.zip",
            "md5": "5d80257bc9929ebe5cfbf6d11184b04c",
        },
    "subjective/WildBench":
        {
            "url": "http://opencompass.oss-cn-shanghai.aliyuncs.com/datasets/data/wildbench.zip",
            "md5": "b06252857f1f8f44a17b1bfca4888ff4",
        },
    "/ruler/": {
        "url": "http://opencompass.oss-cn-shanghai.aliyuncs.com/datasets/data/ruler.zip",
        "md5": "c60bdfff3d02358067104cc1dea7c0f7",
    },
    "/scicode": {
        "url": "http://opencompass.oss-cn-shanghai.aliyuncs.com/datasets/data/scicode.zip",
        "md5": "9c6c64b8c70edc418f713419ea39989c",
    },
    "/commonsenseqa":
        {
            "url": "http://opencompass.oss-cn-shanghai.aliyuncs.com/datasets/data/commonsenseqa.zip",
            "md5": "c4a82fc07c81ae1462605f5d7fd2bb2e",
        },
    "FewCLUE": {
        "url": "http://opencompass.oss-cn-shanghai.aliyuncs.com/datasets/data/FewCLUE.zip",
        "md5": "7976e2bb0e9d885ffd3c55f7c5d4021e",
    },
    "/race": {
        "url": "http://opencompass.oss-cn-shanghai.aliyuncs.com/datasets/data/race.zip",
        "md5": "b758251764a264746cf45749c02363f9",
    },
    "/ARC": {
        "url": "http://opencompass.oss-cn-shanghai.aliyuncs.com/datasets/data/ARC.zip",
        "md5": "d720629b69f1a51cfe78bf65b00b44f6",
    },
    "/SuperGLUE": {
        "url": "http://opencompass.oss-cn-shanghai.aliyuncs.com/datasets/data/SuperGLUE.zip",
        "md5": "b60904915b0b61d1a04ea52280169936",
    },
    "SQuAD2.0": {
        "url": "http://opencompass.oss-cn-shanghai.aliyuncs.com/datasets/data/SQuAD2.0.zip",
        "md5": "1321cbf9349e1102a57d31d1b2bfdd7e",
    },
    "mmlu_pro": {
        "url": "http://opencompass.oss-cn-shanghai.aliyuncs.com/datasets/data/mmlu_pro.zip",
        "md5": "e3200c7380f4cea5f13c768f2815fabb",
    },
    "/Longbench": {
        "url": "http://opencompass.oss-cn-shanghai.aliyuncs.com/datasets/data/Longbench.zip",
        "md5": "ab0cb9e520ae5cfb899bf38b564249bb",
    },
    "/needlebench":
        {
            "url": "http://opencompass.oss-cn-shanghai.aliyuncs.com/datasets/data/needlebench.zip",
            "md5": "b546da0397746eaff4d3ff0f20d6ede2",
        },
    "/teval": {
        "url": "http://opencompass.oss-cn-shanghai.aliyuncs.com/datasets/data/teval.zip",
        "md5": "7628ab5891a26bf96ca17becfd044867",
    },
<<<<<<< HEAD
    "aime2024": {
        "url": "http://opencompass.oss-cn-shanghai.aliyuncs.com/datasets/data/aime.zip",
        "md5": "cbb66f1031bb2f5cb3b752da6bb7809c"
    },
    "cmo": {
        "url": "http://opencompass.oss-cn-shanghai.aliyuncs.com/datasets/data/cmo.zip",
        "md5": "6ce077f823371debaf02a2ed1bc576d6"
    }
=======
    "/code_generation_lite": {
        "url": "http://opencompass.oss-cn-shanghai.aliyuncs.com/datasets/data/code_generation_lite.zip",
        "md5": "60103a18ca63b05ea06e98d24170f23d",
    },
    "/execution-v2": {
        "url": "http://opencompass.oss-cn-shanghai.aliyuncs.com/datasets/data/execution-v2.zip",
        "md5": "019ef1a0686ee6ca34f51c8af104fcd9",
    },
    "/test_generation": {
        "url": "http://opencompass.oss-cn-shanghai.aliyuncs.com/datasets/data/test_generation.zip",
        "md5": "918a6ea2b1eee6f2b1314db3c21cb4c7",
    },
>>>>>>> be3c06a1
}<|MERGE_RESOLUTION|>--- conflicted
+++ resolved
@@ -462,7 +462,18 @@
         "url": "http://opencompass.oss-cn-shanghai.aliyuncs.com/datasets/data/teval.zip",
         "md5": "7628ab5891a26bf96ca17becfd044867",
     },
-<<<<<<< HEAD
+    "/code_generation_lite": {
+        "url": "http://opencompass.oss-cn-shanghai.aliyuncs.com/datasets/data/code_generation_lite.zip",
+        "md5": "60103a18ca63b05ea06e98d24170f23d",
+    },
+    "/execution-v2": {
+        "url": "http://opencompass.oss-cn-shanghai.aliyuncs.com/datasets/data/execution-v2.zip",
+        "md5": "019ef1a0686ee6ca34f51c8af104fcd9",
+    },
+    "/test_generation": {
+        "url": "http://opencompass.oss-cn-shanghai.aliyuncs.com/datasets/data/test_generation.zip",
+        "md5": "918a6ea2b1eee6f2b1314db3c21cb4c7",
+    },
     "aime2024": {
         "url": "http://opencompass.oss-cn-shanghai.aliyuncs.com/datasets/data/aime.zip",
         "md5": "cbb66f1031bb2f5cb3b752da6bb7809c"
@@ -471,18 +482,4 @@
         "url": "http://opencompass.oss-cn-shanghai.aliyuncs.com/datasets/data/cmo.zip",
         "md5": "6ce077f823371debaf02a2ed1bc576d6"
     }
-=======
-    "/code_generation_lite": {
-        "url": "http://opencompass.oss-cn-shanghai.aliyuncs.com/datasets/data/code_generation_lite.zip",
-        "md5": "60103a18ca63b05ea06e98d24170f23d",
-    },
-    "/execution-v2": {
-        "url": "http://opencompass.oss-cn-shanghai.aliyuncs.com/datasets/data/execution-v2.zip",
-        "md5": "019ef1a0686ee6ca34f51c8af104fcd9",
-    },
-    "/test_generation": {
-        "url": "http://opencompass.oss-cn-shanghai.aliyuncs.com/datasets/data/test_generation.zip",
-        "md5": "918a6ea2b1eee6f2b1314db3c21cb4c7",
-    },
->>>>>>> be3c06a1
 }