--- conflicted
+++ resolved
@@ -5,14 +5,11 @@
         "hf_id": None,
         "local": "./data/kcle_diamond.jsonl",
     },
-<<<<<<< HEAD
     "opencompass/kcle_fix": {
         "ms_id": None,
         "hf_id": None,
         "local": "./data/kcle_diamond_fix_251029.jsonl",
     },
-=======
->>>>>>> 0dd9d37a
     # ADVGLUE Datasets
     "opencompass/advglue-dev": {
         "ms_id": None,
