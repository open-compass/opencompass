--- conflicted
+++ resolved
@@ -7,18 +7,12 @@
 from mmengine.config import Config
 
 from opencompass.datasets.custom import make_custom_dataset_config
-<<<<<<< HEAD
-from opencompass.models import (VLLM, HuggingFace, HuggingFaceCausalLM,
-                                HuggingFaceChatGLM3, TurboMindModel)
-from opencompass.partitioners import NaivePartitioner, SizePartitioner
-=======
 from opencompass.models import (VLLM, HuggingFace, HuggingFaceBaseModel,
                                 HuggingFaceCausalLM, HuggingFaceChatGLM3,
                                 HuggingFacewithChatTemplate, TurboMindModel,
                                 TurboMindModelwithChatTemplate,
                                 VLLMwithChatTemplate)
 from opencompass.partitioners import NaivePartitioner, NumWorkerPartitioner
->>>>>>> 5de85406
 from opencompass.runners import DLCRunner, LocalRunner, SlurmRunner
 from opencompass.tasks import OpenICLEvalTask, OpenICLInferTask
 from opencompass.utils import get_logger, match_files
@@ -194,13 +188,7 @@
     for model in models:
         logger.info(f'Transforming {model["abbr"]} to {accelerator}')
         # change HuggingFace model to VLLM or TurboMindModel
-<<<<<<< HEAD
-        if model['type'] in [
-                HuggingFace, HuggingFaceCausalLM, HuggingFaceChatGLM3
-        ]:
-=======
         if model['type'] in [HuggingFace, HuggingFaceCausalLM, HuggingFaceChatGLM3]:
->>>>>>> 5de85406
             gen_args = dict()
             if model.get('generation_kwargs') is not None:
                 generation_kwargs = model['generation_kwargs'].copy()
@@ -260,9 +248,6 @@
                     if model.get(item) is not None:
                         acc_model[item] = model[item]
             else:
-<<<<<<< HEAD
-                raise ValueError(f'Unsupported accelerator {accelerator}')
-=======
                 raise ValueError(f'Unsupported accelerator {accelerator} for model type {model["type"]}')
         elif model['type'] in [HuggingFacewithChatTemplate]:
             if accelerator == 'vllm':
@@ -293,7 +278,6 @@
                 )
             else:
                 raise ValueError(f'Unsupported accelerator {accelerator} for model type {model["type"]}')
->>>>>>> 5de85406
         else:
             raise ValueError(f'Unsupported model type {model["type"]}')
         model_accels.append(acc_model)
