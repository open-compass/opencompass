import copy
import math
import os.path as osp
from typing import Dict, List, Optional

import mmengine
from mmengine.config import Config, ConfigDict

from opencompass.registry import PARTITIONERS
from opencompass.utils import (build_dataset_from_cfg, dataset_abbr_from_cfg,
                               get_infer_output_path)

from .base import BasePartitioner


@PARTITIONERS.register_module()
class NumWorkerPartitioner(BasePartitioner):
    """Task partitioner based on the pre-defined number of workers.

    Args:
        out_dir (str): The output directory of tasks.
        num_worker (int): The number of workers. default: 8.
        num_split (int): The number of splits for each dataset, set to
            num_worker if not specified. default: None.
        min_task_size (int): The minimum size of a task. default: 16.
        dataset_size_path (str): The path to the dataset size cache file.
        keep_keys (list[str]): The keys to be kept from the experiment config
            to the task config.
        force_rebuild (bool): Whether to force rebuild dataset to get size.
    """

    def __init__(self,
                 out_dir: str,
                 num_worker: int = 8,
                 num_split: Optional[int] = None,
                 min_task_size: int = 16,
                 strategy: str = 'heuristic',
                 dataset_size_path: str = '.cache/dataset_size.json',
                 keep_keys: Optional[List[str]] = None,
                 force_rebuild: bool = False):
        super().__init__(out_dir=out_dir, keep_keys=keep_keys)
        if strategy == 'split' and num_worker is not None:
            self.logger.warning('num_worker is ignored with split.')

        self.num_worker = num_worker
        self.num_split = num_split or num_worker
        self.min_task_size = min_task_size
        self.dataset_size_path = dataset_size_path
        self.force_rebuild = force_rebuild
        assert strategy in ('heuristic', 'split'), \
            f'Unsupported partition strategy: {strategy}. '\
            'Supported strategies are: `heuristic`, `split` .'
        self.strategy = strategy

    def partition(self,
                  model_dataset_combinations: List[Dict[str, List]],
                  work_dir: str,
                  out_dir: str,
                  add_cfg: Dict = {}) -> List[ConfigDict]:

        # intentionally avoid any sort here,
        # for user's abaility to manipulate the order
        tasks = []
        for comb in model_dataset_combinations:
            for model in comb['models']:
                chunks = []
                for dataset in comb['datasets']:
                    filename = get_infer_output_path(model, dataset, out_dir)
                    # skip the task if the task output exists
                    if osp.exists(filename):
                        continue
                    dataset_size = self.get_size(dataset)
                    if self.num_split <= 1:
                        chunks.append(dataset)
                    elif dataset_size <= self.min_task_size:
                        chunks.append(dataset)
                    else:
                        root, ext = osp.splitext(filename)
                        dataset_splits = self.split_dataset(dataset)
                        for i, dataset_split in enumerate(dataset_splits):
                            if not osp.exists(f'{root}_{i}{ext}'):
                                chunks.append(dataset_split)

                if self.strategy == 'heuristic':
                    buckets = [[] for _ in range(self.num_worker)]
                    for i, chunk in enumerate(chunks):
                        buckets[i % self.num_worker].append(chunk)

                    for bucket in buckets:
                        if len(bucket) > 0:
                            tasks.append(
                                Config({
                                    'models': [model],
                                    'datasets': [bucket],
                                    'work_dir': work_dir,
                                    **add_cfg
                                }))
                elif self.strategy == 'split':
                    for dataset in chunks:
                        tasks.append(
                            Config({
                                'models': [model],
                                'datasets': [[dataset]],
                                'work_dir': work_dir,
                                **add_cfg
                            }))
        return tasks

    @property
    def dataset_size(self):
        if not hasattr(self, '_dataset_size'):
            if not self.force_rebuild and osp.exists(self.dataset_size_path):
                self._dataset_size = mmengine.load(self.dataset_size_path)
            else:
                self._dataset_size = {}
        return self._dataset_size

    def split_dataset(self, dataset_cfg: ConfigDict) -> List[ConfigDict]:
        """Split dataset into several parts."""
        dataset_size = self.get_size(dataset_cfg)
        split_configs = []
        abbr = dataset_abbr_from_cfg(dataset_cfg)
        # evenly distribute the task
        num_split = self.num_split
        step = max(math.ceil(dataset_size / num_split), self.min_task_size)
        for part, i in enumerate(range(0, dataset_size, step)):
            cfg = copy.deepcopy(dataset_cfg)
            cfg['abbr'] = abbr + f'_{part}'
            test_range = cfg['reader_cfg'].get('test_range', '')
            cfg['reader_cfg']['test_range'] = f'{test_range}[{i}:{i+step}]'
            split_configs.append(cfg)
        return split_configs

    def get_size(self, dataset: ConfigDict) -> int:
        dataset_abbr = dataset_abbr_from_cfg(dataset)
        test_range = dataset.reader_cfg.get('test_range', '')

        # If not forcing rebuild and data exists in cache, use the cache
        if not self.force_rebuild and dataset_abbr in self.dataset_size:
            actual_size = eval('len(range(self.dataset_size[dataset_abbr])'
                               f'{test_range})')
            return actual_size

        # Otherwise, rebuild the dataset to get its size
        dataset = build_dataset_from_cfg(dataset)
        self.dataset_size[dataset_abbr] = len(dataset.test)

<<<<<<< HEAD
        tmp_dir_root = osp.dirname(self.dataset_size_path)
        mmengine.mkdir_or_exist(tmp_dir_root)
        mmengine.dump(self.dataset_size,
                      self.dataset_size_path,
                      indent=4,
                      ensure_ascii=False)
=======
        # Save to cache file
        if self.dataset_size_path:
            mmengine.mkdir_or_exist('.cache/')
            mmengine.dump(self.dataset_size,
                          self.dataset_size_path,
                          indent=4,
                          ensure_ascii=False)
>>>>>>> d07bb3d5

        actual_size = eval('len(range(self.dataset_size[dataset_abbr])'
                           f'{test_range})')
        return actual_size<|MERGE_RESOLUTION|>--- conflicted
+++ resolved
@@ -145,22 +145,14 @@
         dataset = build_dataset_from_cfg(dataset)
         self.dataset_size[dataset_abbr] = len(dataset.test)
 
-<<<<<<< HEAD
-        tmp_dir_root = osp.dirname(self.dataset_size_path)
-        mmengine.mkdir_or_exist(tmp_dir_root)
-        mmengine.dump(self.dataset_size,
-                      self.dataset_size_path,
-                      indent=4,
-                      ensure_ascii=False)
-=======
         # Save to cache file
         if self.dataset_size_path:
-            mmengine.mkdir_or_exist('.cache/')
+            tmp_dir_root = osp.dirname(self.dataset_size_path)
+            mmengine.mkdir_or_exist(tmp_dir_root)
             mmengine.dump(self.dataset_size,
                           self.dataset_size_path,
                           indent=4,
                           ensure_ascii=False)
->>>>>>> d07bb3d5
 
         actual_size = eval('len(range(self.dataset_size[dataset_abbr])'
                            f'{test_range})')
