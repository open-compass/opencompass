--- conflicted
+++ resolved
@@ -62,11 +62,7 @@
                         tgt_ptr[key] = {}
                     tgt_ptr = tgt_ptr[key]
                 tgt_ptr[key_chain[-1]] = ori_ptr[key_chain[-1]]
-<<<<<<< HEAD
-            except (AttributeError, KeyError):
-=======
             except Exception:
->>>>>>> 07574fdd
                 self.logger.warning(f'Key {k} not found in config, ignored.')
 
         tasks = self.partition(models,
