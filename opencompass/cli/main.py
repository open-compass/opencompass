--- conflicted
+++ resolved
@@ -212,18 +212,7 @@
                                        choices=['gen', 'ppl'])
 
 
-<<<<<<< HEAD
-def main():
-    args = parse_args()
-
-    if args.num_gpus is not None:
-        raise ValueError('The `--num-gpus` argument is deprecated, please use '
-                         '`--hf-num-gpus` to describe number of gpus used for '
-                         'the HuggingFace model instead.')
-
-=======
 def run_task(args: Union[Arguments, Namespace]):
->>>>>>> 3f0933be
     if args.dry_run:
         args.debug = True
     # initialize logger
@@ -393,6 +382,11 @@
 
 def main():
     args = parse_args()
+
+    if args.num_gpus is not None:
+        raise ValueError('The `--num-gpus` argument is deprecated, please use '
+                         '`--hf-num-gpus` to describe number of gpus used for '
+                         'the HuggingFace model instead.')
     run_task(args)
 
 
