--- conflicted
+++ resolved
@@ -198,20 +198,14 @@
                 self.eval_cfg['evaluator']['dataset_cfg'] = self.dataset_cfg
                 self.eval_cfg['evaluator']['output_path'] = out_path
             icl_evaluator = ICL_EVALUATORS.build(self.eval_cfg['evaluator'])
-<<<<<<< HEAD
-            references = (test_set[self.output_column]
-                          if self.output_column else None)
-            result = icl_evaluator.score(predictions=pred_strs,
-                                         references=references)
-=======
             preds['predictions'] = pred_strs
-            preds['references'] = test_set[self.output_column]
+            preds['references'] = (test_set[self.output_column]
+                                   if self.output_column else None)
             preds = {
                 k: preds[k]
                 for k in signature(icl_evaluator.score).parameters
             }
             result = icl_evaluator.score(**preds)
->>>>>>> 0f2c3882
 
         if 'error' in result:
             self.logger.error(
