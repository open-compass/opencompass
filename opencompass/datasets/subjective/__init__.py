--- conflicted
+++ resolved
@@ -15,16 +15,11 @@
 from .flames import FlamesDataset  # noqa: F401, F403
 from .fofo import FofoDataset, fofo_postprocess  # noqa: F401, F403
 from .followbench import FollowBenchDataset  # noqa: F401, F403
-<<<<<<< HEAD
 from .hellobench import *  # noqa: F401, F403
-from .information_retrival import IRDataset  # noqa: F401, F403
-from .mtbench import MTBenchDataset  # noqa: F401, F403
-=======
 from .followbench import followbench_postprocess
 from .judgerbench import JudgerBenchDataset  # noqa: F401, F403
 from .judgerbench import JudgerBenchEvaluator  # noqa: F401, F403
 from .mtbench import MTBenchDataset, mtbench_postprocess  # noqa: F401, F403
->>>>>>> fa54aa62
 from .mtbench101 import MTBench101Dataset  # noqa: F401, F403
 from .mtbench101 import mtbench101_postprocess
 from .multiround import MultiroundDataset  # noqa: F401, F403
