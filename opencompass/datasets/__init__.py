from .advglue import *  # noqa: F401, F403
from .afqmcd import *  # noqa: F401, F403
from .agieval import *  # noqa: F401, F403
from .aime2024 import *  # noqa: F401, F403
from .anli import AnliDataset  # noqa: F401, F403
from .anthropics_evals import *  # noqa: F401, F403
from .apps import *  # noqa: F401, F403
from .arc import *  # noqa: F401, F403
from .arc_prize_public_evaluation import *  # noqa: F401, F403
from .ax import *  # noqa: F401, F403
from .babilong import *  # noqa: F401, F403
from .bbeh import *  # noqa: F401, F403
from .bbh import *  # noqa: F401, F403
from .bigcodebench import *  # noqa: F401, F403
from .boolq import *  # noqa: F401, F403
from .bustum import *  # noqa: F401, F403
from .c3 import *  # noqa: F401, F403
from .calm import *  # noqa: F401, F403
from .CARDBiomedBench import CARDBiomedBenchDataset  # noqa: F401
from .cb import *  # noqa: F401, F403
from .ceval import *  # noqa: F401, F403
from .charm import *  # noqa: F401, F403
from .chembench import *  # noqa: F401, F403
from .chid import *  # noqa: F401, F403
from .chinese_simpleqa import *  # noqa: F401, F403
from .cibench import *  # noqa: F401, F403
from .circular import *  # noqa: F401, F403
from .civilcomments import *  # noqa: F401, F403
from .climaqa import *  # noqa: F401, F403
from .clozeTest_maxmin import *  # noqa: F401, F403
from .cluewsc import *  # noqa: F401, F403
from .cmb import *  # noqa: F401, F403
from .cmmlu import *  # noqa: F401, F403
from .cmnli import *  # noqa: F401, F403
from .cmo_fib import *  # noqa: F401, F403
from .cmrc import *  # noqa: F401, F403
from .commonsenseqa import *  # noqa: F401, F403
from .commonsenseqa_cn import *  # noqa: F401, F403
from .copa import *  # noqa: F401, F403
from .crowspairs import *  # noqa: F401, F403
from .crowspairs_cn import *  # noqa: F401, F403
from .csl import *  # noqa: F401, F403
from .custom import *  # noqa: F401, F403
from .cvalues import *  # noqa: F401, F403
from .dingo import *  # noqa: F401, F403
from .drcd import *  # noqa: F401, F403
from .drop import *  # noqa: F401, F403
from .drop_simple_eval import *  # noqa: F401, F403
from .ds1000 import *  # noqa: F401, F403
from .ds1000_interpreter import *  # noqa: F401, F403
from .eprstmt import *  # noqa: F401, F403
from .FinanceIQ import *  # noqa: F401, F403
from .flores import *  # noqa: F401, F403
from .game24 import *  # noqa: F401, F403
from .gaokao_math import *  # noqa: F401, F403
from .GaokaoBench import *  # noqa: F401, F403
from .generic import *  # noqa: F401, F403
from .govrepcrs import *  # noqa: F401, F403
from .gpqa import *  # noqa: F401, F403
from .gsm8k import *  # noqa: F401, F403
from .gsm_hard import *  # noqa: F401, F403
from .hellaswag import *  # noqa: F401, F403
from .hle import *  # noqa: F401, F403
from .huggingface import *  # noqa: F401, F403
from .humaneval import *  # noqa: F401, F403
from .humaneval_multi import *  # noqa: F401, F403
from .humanevalx import *  # noqa: F401, F403
from .hungarian_math import *  # noqa: F401, F403
from .IFEval.ifeval import IFEvalDataset, IFEvaluator  # noqa: F401, F403
from .inference_ppl import InferencePPLDataset  # noqa: F401, F403
from .infinitebench import *  # noqa: F401, F403
from .internsandbox import *  # noqa: F401, F403
from .iwslt2017 import *  # noqa: F401, F403
from .jigsawmultilingual import *  # noqa: F401, F403
from .jsonl import JsonlDataset  # noqa: F401, F403
from .judge import *  # noqa: F401, F403
from .kaoshi import KaoshiDataset, KaoshiEvaluator  # noqa: F401, F403
from .korbench import *  # noqa: F401, F403
from .lambada import *  # noqa: F401, F403
from .lawbench import *  # noqa: F401, F403
from .LCBench import *  # noqa: F401, F403
from .lcsts import *  # noqa: F401, F403
from .leval import *  # noqa: F401, F403
from .livecodebench import *  # noqa: F401, F403
from .livemathbench import *  # noqa: F401, F403
from .livereasonbench import *  # noqa: F401, F403
from .livestembench import *  # noqa: F401, F403
from .llm_compression import LLMCompressionDataset  # noqa: F401, F403
from .longbench import *  # noqa: F401, F403
from .longbenchv2 import *  # noqa: F401, F403
from .lveval import *  # noqa: F401, F403
from .mastermath2024v1 import *  # noqa: F401, F403
from .matbench import *  # noqa: F401, F403
from .math import *  # noqa: F401, F403
from .math401 import *  # noqa: F401, F403
from .math_intern import *  # noqa: F401, F403
from .mathbench import *  # noqa: F401, F403
from .mbpp import *  # noqa: F401, F403
from .medbench import *  # noqa: F401, F403
from .MedCalc_Bench import MedCalc_BenchDataset  # noqa: F401
from .MedCalc_Bench import MedCalcOfficial_Evaluator  # noqa: F401
from .MedQA import *  # noqa: F401, F403
from .MedXpertQA import *  # noqa: F401, F403
from .mgsm import *  # noqa: F401, F403
from .mmlu import *  # noqa: F401, F403
from .mmlu_cf import *  # noqa: F401, F403
from .mmlu_pro import *  # noqa: F401, F403
from .MMLUArabic import *  # noqa: F401, F403
from .mmmlu import *  # noqa: F401, F403
from .multipl_e import *  # noqa: F401, F403
from .multirc import *  # noqa: F401, F403
from .musr import *  # noqa: F401, F403
from .narrativeqa import *  # noqa: F401, F403
from .natural_question import *  # noqa: F401, F403
from .natural_question_cn import *  # noqa: F401, F403
from .nejmaibench import *  # noqa: F401, F403
from .NPHardEval import *  # noqa: F401, F403
from .obqa import *  # noqa: F401, F403
from .olymmath import *  # noqa: F401, F403
from .OlympiadBench import *  # noqa: F401, F403
from .OpenFinData import *  # noqa: F401, F403
from .physics import *  # noqa: F401, F403
from .piqa import *  # noqa: F401, F403
<<<<<<< HEAD
from .PromptCBLUE import *  # noqa: F401, F403
=======
from .ProteinLMBench import *  # noqa: F401, F403
>>>>>>> 8aa18df3
from .py150 import *  # noqa: F401, F403
from .qasper import *  # noqa: F401, F403
from .qaspercut import *  # noqa: F401, F403
from .QuALITY import *  # noqa: F401, F403
from .race import *  # noqa: F401, F403
from .realtoxicprompts import *  # noqa: F401, F403
from .reasonbench import ReasonBenchDataset  # noqa: F401, F403
from .record import *  # noqa: F401, F403
from .ruler import *  # noqa: F401, F403
from .safety import *  # noqa: F401, F403
from .scibench import ScibenchDataset, scibench_postprocess  # noqa: F401, F403
from .scicode import *  # noqa: F401, F403
from .simpleqa import *  # noqa: F401, F403
from .siqa import *  # noqa: F401, F403
from .smolinstruct import *  # noqa: F401, F403
from .squad20 import SQuAD20Dataset, SQuAD20Evaluator  # noqa: F401, F403
from .storycloze import *  # noqa: F401, F403
from .strategyqa import *  # noqa: F401, F403
from .subjective import *  # noqa: F401, F403
from .summedits import *  # noqa: F401, F403
from .summscreen import *  # noqa: F401, F403
from .supergpqa import *  # noqa: F401, F403
from .svamp import *  # noqa: F401, F403
from .tabmwp import *  # noqa: F401, F403
from .taco import *  # noqa: F401, F403
from .teval import *  # noqa: F401, F403
from .TheoremQA import *  # noqa: F401, F403
from .tnews import *  # noqa: F401, F403
from .triviaqa import *  # noqa: F401, F403
from .triviaqarc import *  # noqa: F401, F403
from .truthfulqa import *  # noqa: F401, F403
from .tydiqa import *  # noqa: F401, F403
from .wic import *  # noqa: F401, F403
from .wikibench import *  # noqa: F401, F403
from .winograd import *  # noqa: F401, F403
from .winogrande import *  # noqa: F401, F403
from .wnli import wnliDataset  # noqa: F401, F403
from .wsc import *  # noqa: F401, F403
from .xcopa import *  # noqa: F401, F403
from .xiezhi import XiezhiDataset, XiezhiRetriever  # noqa: F401, F403
from .xlsum import *  # noqa: F401, F403
from .xsum import *  # noqa: F401, F403<|MERGE_RESOLUTION|>--- conflicted
+++ resolved
@@ -121,11 +121,8 @@
 from .OpenFinData import *  # noqa: F401, F403
 from .physics import *  # noqa: F401, F403
 from .piqa import *  # noqa: F401, F403
-<<<<<<< HEAD
 from .PromptCBLUE import *  # noqa: F401, F403
-=======
 from .ProteinLMBench import *  # noqa: F401, F403
->>>>>>> 8aa18df3
 from .py150 import *  # noqa: F401, F403
 from .qasper import *  # noqa: F401, F403
 from .qaspercut import *  # noqa: F401, F403
