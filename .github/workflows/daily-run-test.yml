--- conflicted
+++ resolved
@@ -16,10 +16,7 @@
   HF_CACHE_PATH: /cpfs01/shared/public/public_hdd/llmeval/model_weights/hf_hub
   HF_DATASETS_OFFLINE: 1
   TRANSFORMERS_OFFLINE: 1
-<<<<<<< HEAD
-=======
   HF_HUB_OFFLINE: 1
->>>>>>> 8ea2c404
 
 jobs:
   daily_run_test:
@@ -48,10 +45,6 @@
           cp -r ${{env.USERSPACE_PREFIX}}/data .
           rm -rf ~/.cache/huggingface/hub -f && mkdir ~/.cache -p && mkdir ~/.cache/huggingface -p
           ln -s ${{env.HF_CACHE_PATH}} ~/.cache/huggingface/hub
-<<<<<<< HEAD
-=======
-          export HF_DATASETS_OFFLINE=1; export TRANSFORMERS_OFFLINE=1; export HF_HUB_OFFLINE=1;
->>>>>>> 8ea2c404
       - name:  Run test
         run: |
           eval "$(conda shell.bash hook)"
