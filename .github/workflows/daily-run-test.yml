--- conflicted
+++ resolved
@@ -42,13 +42,6 @@
         required: true
         description: 'fullbench volc functions'
         type: string
-<<<<<<< HEAD
-        default: "['base_objective','chat_objective','chat_subjective','base_long_context','chat_long_context']"
-  schedule:
-    - cron:  '15 14 * * *'
-=======
-        default: "['base_long_context','base_objective','chat_long_context','chat_objective','chat_subjective']"
->>>>>>> 169d4de1
 
 env:
   HF_DATASETS_OFFLINE: 1
